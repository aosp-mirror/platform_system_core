--- conflicted
+++ resolved
@@ -142,13 +142,9 @@
 #define AID_SECURITY_LOG_WRITER 1091 /* write to security log */
 #define AID_PRNG_SEEDER 1092         /* PRNG seeder daemon */
 #define AID_UPROBESTATS 1093         /* uid for uprobestats */
-<<<<<<< HEAD
-/* Changes to this file must be made in AOSP, *not* in internal branches. */
-=======
 #define AID_CROS_EC 1094             /* uid for accessing ChromeOS EC (cros_ec) */
 // Additions to this file must be made in AOSP, *not* in internal branches.
 // You will also need to update expect_ids() in bionic/tests/grp_pwd_test.cpp.
->>>>>>> 3a764c14
 
 #define AID_SHELL 2000 /* adb and debug shell user */
 #define AID_CACHE 2001 /* cache access */
