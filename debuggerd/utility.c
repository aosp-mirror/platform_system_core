/* system/debuggerd/utility.c
**
** Copyright 2008, The Android Open Source Project
**
** Licensed under the Apache License, Version 2.0 (the "License"); 
** you may not use this file except in compliance with the License. 
** You may obtain a copy of the License at 
**
**     http://www.apache.org/licenses/LICENSE-2.0 
**
** Unless required by applicable law or agreed to in writing, software 
** distributed under the License is distributed on an "AS IS" BASIS, 
** WITHOUT WARRANTIES OR CONDITIONS OF ANY KIND, either express or implied. 
** See the License for the specific language governing permissions and 
** limitations under the License.
*/

#include <stddef.h>
#include <stdbool.h>
#include <stdio.h>
#include <string.h>
#include <errno.h>
#include <unistd.h>
#include <signal.h>
#include <cutils/logd.h>
#include <sys/ptrace.h>
#include <sys/wait.h>

#include "utility.h"

const int sleep_time_usec = 50000;         /* 0.05 seconds */
const int max_total_sleep_usec = 10000000; /* 10 seconds */

void _LOG(log_t* log, bool in_tombstone_only, const char *fmt, ...) {
    char buf[512];

    va_list ap;
    va_start(ap, fmt);

    if (log && log->tfd >= 0) {
        int len;
        vsnprintf(buf, sizeof(buf), fmt, ap);
        len = strlen(buf);
        write(log->tfd, buf, len);
    }

    if (!in_tombstone_only && (!log || !log->quiet)) {
        __android_log_vprint(ANDROID_LOG_INFO, "DEBUG", fmt, ap);
    }
    va_end(ap);
}

int wait_for_signal(pid_t tid, int* total_sleep_time_usec) {
    for (;;) {
        int status;
        pid_t n = waitpid(tid, &status, __WALL | WNOHANG);
        if (n < 0) {
            if(errno == EAGAIN) continue;
            LOG("waitpid failed: %s\n", strerror(errno));
            return -1;
        } else if (n > 0) {
            XLOG("waitpid: n=%d status=%08x\n", n, status);
            if (WIFSTOPPED(status)) {
                return WSTOPSIG(status);
            } else {
                LOG("unexpected waitpid response: n=%d, status=%08x\n", n, status);
                return -1;
            }
        }

        if (*total_sleep_time_usec > max_total_sleep_usec) {
            LOG("timed out waiting for tid=%d to die\n", tid);
            return -1;
        }

        /* not ready yet */
        XLOG("not ready yet\n");
        usleep(sleep_time_usec);
        *total_sleep_time_usec += sleep_time_usec;
    }
}

void wait_for_stop(pid_t tid, int* total_sleep_time_usec) {
    siginfo_t si;
<<<<<<< HEAD
    memset(&si, 0, sizeof(si));
    if (ptrace(PTRACE_GETSIGINFO, tid, 0, &si)) {
        _LOG(tfd, false, "cannot get siginfo for %d: %s\n",
                tid, strerror(errno));
        return;
    }
    if (!signal_has_address(si.si_signo)) {
        return;
    }

    uintptr_t addr = (uintptr_t) si.si_addr;
    addr &= ~0xfff;     /* round to 4K page boundary */
    if (addr == 0) {    /* null-pointer deref */
        return;
    }

    _LOG(tfd, false, "\nmemory map around fault addr %08x:\n", (int)si.si_addr);

    /*
     * Search for a match, or for a hole where the match would be.  The list
     * is backward from the file content, so it starts at high addresses.
     */
    map_info_t* map = context->map_info_list;
    map_info_t *next = NULL;
    map_info_t *prev = NULL;
    while (map != NULL) {
        if (addr >= map->start && addr < map->end) {
            next = map->next;
            break;
        } else if (addr >= map->end) {
            /* map would be between "prev" and this entry */
            next = map;
            map = NULL;
=======
    while (TEMP_FAILURE_RETRY(ptrace(PTRACE_GETSIGINFO, tid, 0, &si)) < 0 && errno == ESRCH) {
        if (*total_sleep_time_usec > max_total_sleep_usec) {
            LOG("timed out waiting for tid=%d to stop\n", tid);
>>>>>>> 053b8654
            break;
        }

        usleep(sleep_time_usec);
        *total_sleep_time_usec += sleep_time_usec;
    }
}<|MERGE_RESOLUTION|>--- conflicted
+++ resolved
@@ -82,45 +82,9 @@
 
 void wait_for_stop(pid_t tid, int* total_sleep_time_usec) {
     siginfo_t si;
-<<<<<<< HEAD
-    memset(&si, 0, sizeof(si));
-    if (ptrace(PTRACE_GETSIGINFO, tid, 0, &si)) {
-        _LOG(tfd, false, "cannot get siginfo for %d: %s\n",
-                tid, strerror(errno));
-        return;
-    }
-    if (!signal_has_address(si.si_signo)) {
-        return;
-    }
-
-    uintptr_t addr = (uintptr_t) si.si_addr;
-    addr &= ~0xfff;     /* round to 4K page boundary */
-    if (addr == 0) {    /* null-pointer deref */
-        return;
-    }
-
-    _LOG(tfd, false, "\nmemory map around fault addr %08x:\n", (int)si.si_addr);
-
-    /*
-     * Search for a match, or for a hole where the match would be.  The list
-     * is backward from the file content, so it starts at high addresses.
-     */
-    map_info_t* map = context->map_info_list;
-    map_info_t *next = NULL;
-    map_info_t *prev = NULL;
-    while (map != NULL) {
-        if (addr >= map->start && addr < map->end) {
-            next = map->next;
-            break;
-        } else if (addr >= map->end) {
-            /* map would be between "prev" and this entry */
-            next = map;
-            map = NULL;
-=======
     while (TEMP_FAILURE_RETRY(ptrace(PTRACE_GETSIGINFO, tid, 0, &si)) < 0 && errno == ESRCH) {
         if (*total_sleep_time_usec > max_total_sleep_usec) {
             LOG("timed out waiting for tid=%d to stop\n", tid);
->>>>>>> 053b8654
             break;
         }
 
