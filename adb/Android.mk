--- conflicted
+++ resolved
@@ -108,10 +108,6 @@
     sysdeps_win32_test.cpp \
 
 include $(CLEAR_VARS)
-<<<<<<< HEAD
-LOCAL_CLANG := true
-=======
->>>>>>> 3d879b10
 LOCAL_MODULE := libadbd_usb
 LOCAL_CFLAGS := $(LIBADB_CFLAGS) -DADB_HOST=0
 LOCAL_SRC_FILES := daemon/usb.cpp
@@ -120,19 +116,11 @@
 
 # Even though we're building a static library (and thus there's no link step for
 # this to take effect), this adds the includes to our path.
-<<<<<<< HEAD
-LOCAL_STATIC_LIBRARIES := libcrypto_utils libcrypto libbase
-=======
 LOCAL_STATIC_LIBRARIES := libcrypto_utils libcrypto libbase libasyncio
->>>>>>> 3d879b10
 
 include $(BUILD_STATIC_LIBRARY)
 
 include $(CLEAR_VARS)
-<<<<<<< HEAD
-LOCAL_CLANG := true
-=======
->>>>>>> 3d879b10
 LOCAL_MODULE := libadbd
 LOCAL_CFLAGS := $(LIBADB_CFLAGS) -DADB_HOST=0
 LOCAL_SRC_FILES := \
@@ -146,8 +134,6 @@
 # Even though we're building a static library (and thus there's no link step for
 # this to take effect), this adds the includes to our path.
 LOCAL_STATIC_LIBRARIES := libcrypto_utils libcrypto libqemu_pipe libbase
-
-LOCAL_WHOLE_STATIC_LIBRARIES := libadbd_usb
 
 LOCAL_WHOLE_STATIC_LIBRARIES := libadbd_usb
 
@@ -173,11 +159,7 @@
 
 # Even though we're building a static library (and thus there's no link step for
 # this to take effect), this adds the includes to our path.
-<<<<<<< HEAD
-LOCAL_STATIC_LIBRARIES := libcrypto_utils libcrypto libbase
-=======
 LOCAL_STATIC_LIBRARIES := libcrypto_utils libcrypto libbase libmdnssd
->>>>>>> 3d879b10
 LOCAL_STATIC_LIBRARIES_linux := libusb
 LOCAL_STATIC_LIBRARIES_darwin := libusb
 
@@ -198,11 +180,7 @@
     shell_service_test.cpp \
 
 LOCAL_SANITIZE := $(adb_target_sanitize)
-<<<<<<< HEAD
-LOCAL_STATIC_LIBRARIES := libadbd libcrypto_utils libcrypto libusb
-=======
 LOCAL_STATIC_LIBRARIES := libadbd libcrypto_utils libcrypto libusb libmdnssd
->>>>>>> 3d879b10
 LOCAL_SHARED_LIBRARIES := liblog libbase libcutils
 include $(BUILD_NATIVE_TEST)
 
@@ -409,9 +387,4 @@
 $(call dist-for-goals,sdk,$(ALL_MODULES.adb_integration_test_adb.BUILT))
 $(call dist-for-goals,sdk,$(ALL_MODULES.adb_integration_test_device.BUILT))
 
-<<<<<<< HEAD
-include $(BUILD_EXECUTABLE)
-
-=======
->>>>>>> 3d879b10
 include $(call first-makefiles-under,$(LOCAL_PATH))