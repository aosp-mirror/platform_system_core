// Copyright (C) 2008 The Android Open Source Project
//
// Licensed under the Apache License, Version 2.0 (the "License");
// you may not use this file except in compliance with the License.
// You may obtain a copy of the License at
//
//      http://www.apache.org/licenses/LICENSE-2.0
//
// Unless required by applicable law or agreed to in writing, software
// distributed under the License is distributed on an "AS IS" BASIS,
// WITHOUT WARRANTIES OR CONDITIONS OF ANY KIND, either express or implied.
// See the License for the specific language governing permissions and
// limitations under the License.

cc_library_headers {
    name: "libutils_headers",
    vendor_available: true,
    host_supported: true,

<<<<<<< HEAD
    header_libs: ["libsystem_headers",],
    export_header_lib_headers: ["libsystem_headers",],
=======
    header_libs: [
        "libsystem_headers",
        "libcutils_headers"
    ],
    export_header_lib_headers: [
        "libsystem_headers",
        "libcutils_headers"
    ],
>>>>>>> afc0aa78
    export_include_dirs: ["include"],

    target: {
        android: {
            header_libs: ["libbacktrace_headers"],
            export_header_lib_headers: ["libbacktrace_headers"],
        },
        linux_bionic: {
            enabled: true,
        },
        windows: {
            enabled: true,
        },
    },
}

cc_library {
    name: "libutils",
    vendor_available: true,
    host_supported: true,

    srcs: [
        "CallStack.cpp",
        "FileMap.cpp",
        "JenkinsHash.cpp",
        "Log.cpp",
        "NativeHandle.cpp",
        "Printer.cpp",
        "PropertyMap.cpp",
        "RefBase.cpp",
        "SharedBuffer.cpp",
        "Static.cpp",
        "StopWatch.cpp",
        "String8.cpp",
        "String16.cpp",
        "StrongPointer.cpp",
        "SystemClock.cpp",
        "Threads.cpp",
        "Timers.cpp",
        "Tokenizer.cpp",
        "Unicode.cpp",
        "VectorImpl.cpp",
        "misc.cpp",
    ],

    cflags: ["-Werror"],
    include_dirs: ["external/safe-iop/include"],
    header_libs: [
        "libutils_headers",
    ],
    export_header_lib_headers: [
        "libutils_headers",
    ],

    arch: {
        mips: {
            cflags: ["-DALIGN_DOUBLE"],
        },
    },

    target: {
        android: {
            srcs: [
                "Looper.cpp",
                "ProcessCallStack.cpp",
                "Trace.cpp",
            ],

            cflags: ["-fvisibility=protected"],

            shared_libs: [
                "libbacktrace",
                "libcutils",
                "libdl",
                "liblog",
            ],

            sanitize: {
                misc_undefined: ["integer"],
            },
        },

        host: {
            cflags: ["-DLIBUTILS_NATIVE=1"],

            shared: {
                enabled: false,
            },
        },

        linux: {
            srcs: [
                "Looper.cpp",
                "ProcessCallStack.cpp",
            ],
        },
        linux_bionic: {
            enabled: true,
            srcs: [
                "Looper.cpp",
                "ProcessCallStack.cpp",
            ],
        },

        darwin: {
            cflags: ["-Wno-unused-parameter"],
        },

        // Under MinGW, ctype.h doesn't need multi-byte support
        windows: {
            cflags: ["-DMB_CUR_MAX=1"],

            enabled: true,
        },
    },

    clang: true,
}

// Include subdirectory makefiles
// ============================================================

cc_test {
    name: "SharedBufferTest",
    host_supported: true,
    static_libs: ["libutils"],
    shared_libs: ["liblog"],
    srcs: ["SharedBufferTest.cpp"],
}

subdirs = ["tests"]<|MERGE_RESOLUTION|>--- conflicted
+++ resolved
@@ -17,10 +17,6 @@
     vendor_available: true,
     host_supported: true,
 
-<<<<<<< HEAD
-    header_libs: ["libsystem_headers",],
-    export_header_lib_headers: ["libsystem_headers",],
-=======
     header_libs: [
         "libsystem_headers",
         "libcutils_headers"
@@ -29,7 +25,6 @@
         "libsystem_headers",
         "libcutils_headers"
     ],
->>>>>>> afc0aa78
     export_include_dirs: ["include"],
 
     target: {
