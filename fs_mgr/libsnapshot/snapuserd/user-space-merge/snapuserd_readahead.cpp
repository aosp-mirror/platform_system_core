/*
 * Copyright (C) 2021 The Android Open Source Project
 *
 * Licensed under the Apache License, Version 2.0 (the "License");
 * you may not use this file except in compliance with the License.
 * You may obtain a copy of the License at
 *
 *      http://www.apache.org/licenses/LICENSE-2.0
 *
 * Unless required by applicable law or agreed to in writing, software
 * distributed under the License is distributed on an "AS IS" BASIS,
 * WITHOUT WARRANTIES OR CONDITIONS OF ANY KIND, either express or implied.
 * See the License for the specific language governing permissions and
 * limitations under the License.
 */

#include "snapuserd_core.h"

namespace android {
namespace snapshot {

using namespace android;
using namespace android::dm;
using android::base::unique_fd;

ReadAhead::ReadAhead(const std::string& cow_device, const std::string& backing_device,
                     const std::string& misc_name, std::shared_ptr<SnapshotHandler> snapuserd) {
    cow_device_ = cow_device;
    backing_store_device_ = backing_device;
    misc_name_ = misc_name;
    snapuserd_ = snapuserd;
}

void ReadAhead::CheckOverlap(const CowOperation* cow_op) {
    uint64_t source_block = cow_op->source;
    uint64_t source_offset = 0;
    if (cow_op->type == kCowXorOp) {
        source_block /= BLOCK_SZ;
        source_offset = cow_op->source % BLOCK_SZ;
    }
    if (dest_blocks_.count(cow_op->new_block) || source_blocks_.count(source_block) ||
        (source_offset > 0 && source_blocks_.count(source_block + 1))) {
        overlap_ = true;
    }

    dest_blocks_.insert(source_block);
    if (source_offset > 0) {
        dest_blocks_.insert(source_block + 1);
    }
    source_blocks_.insert(cow_op->new_block);
}

int ReadAhead::PrepareNextReadAhead(uint64_t* source_offset, int* pending_ops,
                                    std::vector<uint64_t>& blocks,
                                    std::vector<const CowOperation*>& xor_op_vec) {
    int num_ops = *pending_ops;
    int nr_consecutive = 0;

    bool is_ops_present = (!RAIterDone() && num_ops);

    if (!is_ops_present) {
        return nr_consecutive;
    }

    // Get the first block with offset
    const CowOperation* cow_op = GetRAOpIter();
    *source_offset = cow_op->source;

    if (cow_op->type == kCowCopyOp) {
        *source_offset *= BLOCK_SZ;
    } else if (cow_op->type == kCowXorOp) {
        xor_op_vec.push_back(cow_op);
    }

    RAIterNext();
    num_ops -= 1;
    nr_consecutive = 1;
    blocks.push_back(cow_op->new_block);

    if (!overlap_) {
        CheckOverlap(cow_op);
    }

    /*
     * Find number of consecutive blocks
     */
    while (!RAIterDone() && num_ops) {
        const CowOperation* op = GetRAOpIter();
        uint64_t next_offset = op->source;

        if (cow_op->type == kCowCopyOp) {
            next_offset *= BLOCK_SZ;
        }

        // Check for consecutive blocks
        if (next_offset != (*source_offset + nr_consecutive * BLOCK_SZ)) {
            break;
        }

        if (op->type == kCowXorOp) {
            xor_op_vec.push_back(op);
        }

        nr_consecutive += 1;
        num_ops -= 1;
        blocks.push_back(op->new_block);
        RAIterNext();

        if (!overlap_) {
            CheckOverlap(op);
        }
    }

    return nr_consecutive;
}

bool ReadAhead::ReconstructDataFromCow() {
    std::unordered_map<uint64_t, void*>& read_ahead_buffer_map = snapuserd_->GetReadAheadMap();
    loff_t metadata_offset = 0;
    loff_t start_data_offset = snapuserd_->GetBufferDataOffset();
    int num_ops = 0;
    int total_blocks_merged = 0;

    // This memcpy is important as metadata_buffer_ will be an unaligned address and will fault
    // on 32-bit systems
    std::unique_ptr<uint8_t[]> metadata_buffer =
            std::make_unique<uint8_t[]>(snapuserd_->GetBufferMetadataSize());
    memcpy(metadata_buffer.get(), metadata_buffer_, snapuserd_->GetBufferMetadataSize());

    while (true) {
        struct ScratchMetadata* bm = reinterpret_cast<struct ScratchMetadata*>(
                (char*)metadata_buffer.get() + metadata_offset);

        // Done reading metadata
        if (bm->new_block == 0 && bm->file_offset == 0) {
            break;
        }

        loff_t buffer_offset = bm->file_offset - start_data_offset;
        void* bufptr = static_cast<void*>((char*)read_ahead_buffer_ + buffer_offset);
        read_ahead_buffer_map[bm->new_block] = bufptr;
        num_ops += 1;
        total_blocks_merged += 1;

        metadata_offset += sizeof(struct ScratchMetadata);
    }

    // We are done re-constructing the mapping; however, we need to make sure
    // all the COW operations to-be merged are present in the re-constructed
    // mapping.
    while (!RAIterDone()) {
        const CowOperation* op = GetRAOpIter();
        if (read_ahead_buffer_map.find(op->new_block) != read_ahead_buffer_map.end()) {
            num_ops -= 1;
            RAIterNext();
            continue;
        }

        // Verify that we have covered all the ops which were re-constructed
        // from COW device - These are the ops which are being
        // re-constructed after crash.
        if (!(num_ops == 0)) {
            SNAP_LOG(ERROR) << "ReconstructDataFromCow failed. Not all ops recoverd "
                            << " Pending ops: " << num_ops;
            snapuserd_->ReadAheadIOFailed();
            return false;
        }

        break;
    }

    snapuserd_->SetMergedBlockCountForNextCommit(total_blocks_merged);

    snapuserd_->FinishReconstructDataFromCow();

    if (!snapuserd_->ReadAheadIOCompleted(true)) {
        SNAP_LOG(ERROR) << "ReadAheadIOCompleted failed...";
        snapuserd_->ReadAheadIOFailed();
        return false;
    }

    SNAP_LOG(INFO) << "ReconstructDataFromCow success";
    return true;
}

/*
 * With io_uring, the data flow is slightly different.
 *
 * The data flow is as follows:
 *
 * 1: Queue the I/O requests to be read from backing source device.
 * This is done by retrieving the SQE entry from ring and populating
 * the SQE entry. Note that the I/O is not submitted yet.
 *
 * 2: Once the ring is full (aka queue_depth), we will submit all
 * the queued I/O request with a single system call. This essentially
 * cuts down "queue_depth" number of system calls to a single system call.
 *
 * 3: Once the I/O is submitted, user-space thread will now work
 * on processing the XOR Operations. This happens in parallel when
 * I/O requests are submitted to the kernel. This is ok because, for XOR
 * operations, we first need to retrieve the compressed data form COW block
 * device. Thus, we have offloaded the backing source I/O to the kernel
 * and user-space is parallely working on fetching the data for XOR operations.
 *
 * 4: After the XOR operations are read from COW device, poll the completion
 * queue for all the I/O submitted. If the I/O's were already completed,
 * then user-space thread will just read the CQE requests from the ring
 * without doing any system call. If none of the I/O were completed yet,
 * user-space thread will do a system call and wait for I/O completions.
 *
 * Flow diagram:
 *                                                    SQ-RING
 *  SQE1 <----------- Fetch SQE1 Entry ---------- |SQE1||SQE2|SQE3|
 *
 *  SQE1  ------------ Populate SQE1 Entry ------> |SQE1-X||SQE2|SQE3|
 *
 *  SQE2 <----------- Fetch SQE2 Entry ---------- |SQE1-X||SQE2|SQE3|
 *
 *  SQE2  ------------ Populate SQE2 Entry ------> |SQE1-X||SQE2-X|SQE3|
 *
 *  SQE3 <----------- Fetch SQE3 Entry ---------- |SQE1-X||SQE2-X|SQE3|
 *
 *  SQE3  ------------ Populate SQE3 Entry ------> |SQE1-X||SQE2-X|SQE3-X|
 *
 *  Submit-IO ---------------------------------> |SQE1-X||SQE2-X|SQE3-X|
 *     |                                                  |
 *     |                                        Process I/O entries in kernel
 *     |                                                  |
 *  Retrieve XOR                                          |
 *  data from COW                                         |
 *     |                                                  |
 *     |                                                  |
 *  Fetch CQ completions
 *     |                                              CQ-RING
 *                                               |CQE1-X||CQE2-X|CQE3-X|
 *                                                        |
 *   CQE1 <------------Fetch CQE1 Entry          |CQE1||CQE2-X|CQE3-X|
 *   CQE2 <------------Fetch CQE2 Entry          |CQE1||CQE2-|CQE3-X|
 *   CQE3 <------------Fetch CQE3 Entry          |CQE1||CQE2-|CQE3-|
 *    |
 *    |
 *  Continue Next set of operations in the RING
 */

bool ReadAhead::ReadAheadAsyncIO() {
    int num_ops = (snapuserd_->GetBufferDataSize()) / BLOCK_SZ;
    loff_t buffer_offset = 0;
    total_blocks_merged_ = 0;
    overlap_ = false;
    dest_blocks_.clear();
    source_blocks_.clear();
    blocks_.clear();
    std::vector<const CowOperation*> xor_op_vec;

    int pending_sqe = queue_depth_;
    int pending_ios_to_submit = 0;

    size_t xor_op_index = 0;
    size_t block_index = 0;

    loff_t offset = 0;

    bufsink_.ResetBufferOffset();

    // Number of ops to be merged in this window. This is a fixed size
    // except for the last window wherein the number of ops can be less
    // than the size of the RA window.
    while (num_ops) {
        uint64_t source_offset;
        struct io_uring_sqe* sqe;

        int linear_blocks = PrepareNextReadAhead(&source_offset, &num_ops, blocks_, xor_op_vec);

        if (linear_blocks != 0) {
            size_t io_size = (linear_blocks * BLOCK_SZ);

            // Get an SQE entry from the ring and populate the I/O variables
            sqe = io_uring_get_sqe(ring_.get());
            if (!sqe) {
                SNAP_PLOG(ERROR) << "io_uring_get_sqe failed during read-ahead";
                snapuserd_->ReadAheadIOFailed();
                return false;
            }

            io_uring_prep_read(sqe, backing_store_fd_.get(),
                               (char*)ra_temp_buffer_.get() + buffer_offset, io_size,
                               source_offset);

            buffer_offset += io_size;
            num_ops -= linear_blocks;
            total_blocks_merged_ += linear_blocks;

            pending_sqe -= 1;
            pending_ios_to_submit += 1;
            sqe->flags |= IOSQE_ASYNC;
        }

        // pending_sqe == 0 : Ring is full
        //
        // num_ops == 0 : All the COW ops in this batch are processed - Submit
        // pending I/O requests in the ring
        //
        // linear_blocks == 0 : All the COW ops processing is done. Submit
        // pending I/O requests in the ring
        if (pending_sqe == 0 || num_ops == 0 || (linear_blocks == 0 && pending_ios_to_submit)) {
            // Submit the IO for all the COW ops in a single syscall
            int ret = io_uring_submit(ring_.get());
            if (ret != pending_ios_to_submit) {
                SNAP_PLOG(ERROR) << "io_uring_submit failed for read-ahead: "
                                 << " io submit: " << ret << " expected: " << pending_ios_to_submit;
                snapuserd_->ReadAheadIOFailed();
                return false;
            }

            int pending_ios_to_complete = pending_ios_to_submit;
            pending_ios_to_submit = 0;

            bool xor_processing_required = (xor_op_vec.size() > 0);

            // Read XOR data from COW file in parallel when I/O's are in-flight
            if (xor_processing_required && !ReadXorData(block_index, xor_op_index, xor_op_vec)) {
                SNAP_LOG(ERROR) << "ReadXorData failed";
                snapuserd_->ReadAheadIOFailed();
                return false;
            }

            // Fetch I/O completions
            if (!ReapIoCompletions(pending_ios_to_complete)) {
                SNAP_LOG(ERROR) << "ReapIoCompletions failed";
                snapuserd_->ReadAheadIOFailed();
                return false;
            }

            // Retrieve XOR'ed data
            if (xor_processing_required) {
                ProcessXorData(block_index, xor_op_index, xor_op_vec, ra_temp_buffer_.get(),
                               offset);
            }

            // All the I/O in the ring is processed.
            pending_sqe = queue_depth_;
        }

        if (linear_blocks == 0) {
            break;
        }
    }

    // Done with merging ordered ops
    if (RAIterDone() && total_blocks_merged_ == 0) {
        return true;
    }

    CHECK(blocks_.size() == total_blocks_merged_);

    UpdateScratchMetadata();

    return true;
}

void ReadAhead::UpdateScratchMetadata() {
    loff_t metadata_offset = 0;

    struct ScratchMetadata* bm = reinterpret_cast<struct ScratchMetadata*>(
            (char*)ra_temp_meta_buffer_.get() + metadata_offset);

    bm->new_block = 0;
    bm->file_offset = 0;

    loff_t file_offset = snapuserd_->GetBufferDataOffset();

    for (size_t block_index = 0; block_index < blocks_.size(); block_index++) {
        uint64_t new_block = blocks_[block_index];
        // Track the metadata blocks which are stored in scratch space
        bm = reinterpret_cast<struct ScratchMetadata*>((char*)ra_temp_meta_buffer_.get() +
                                                       metadata_offset);

        bm->new_block = new_block;
        bm->file_offset = file_offset;

        metadata_offset += sizeof(struct ScratchMetadata);
        file_offset += BLOCK_SZ;
    }

    // This is important - explicitly set the contents to zero. This is used
    // when re-constructing the data after crash. This indicates end of
    // reading metadata contents when re-constructing the data
    bm = reinterpret_cast<struct ScratchMetadata*>((char*)ra_temp_meta_buffer_.get() +
                                                   metadata_offset);
    bm->new_block = 0;
    bm->file_offset = 0;
}

bool ReadAhead::ReapIoCompletions(int pending_ios_to_complete) {
    // Reap I/O completions
    while (pending_ios_to_complete) {
        struct io_uring_cqe* cqe;

        int ret = io_uring_wait_cqe(ring_.get(), &cqe);
        if (ret) {
            SNAP_LOG(ERROR) << "Read-ahead - io_uring_wait_cqe failed: " << ret;
            return false;
        }

        if (cqe->res < 0) {
            SNAP_LOG(ERROR) << "Read-ahead - io_uring_Wait_cqe failed with res: " << cqe->res;
            return false;
        }

        io_uring_cqe_seen(ring_.get(), cqe);
        pending_ios_to_complete -= 1;
    }

    return true;
}

void ReadAhead::ProcessXorData(size_t& block_xor_index, size_t& xor_index,
                               std::vector<const CowOperation*>& xor_op_vec, void* buffer,
                               loff_t& buffer_offset) {
    loff_t xor_buf_offset = 0;

    while (block_xor_index < blocks_.size()) {
        void* bufptr = static_cast<void*>((char*)buffer + buffer_offset);
        uint64_t new_block = blocks_[block_xor_index];

        if (xor_index < xor_op_vec.size()) {
            const CowOperation* xor_op = xor_op_vec[xor_index];

            // Check if this block is an XOR op
            if (xor_op->new_block == new_block) {
                // Pointer to the data read from base device
                uint8_t* buffer = reinterpret_cast<uint8_t*>(bufptr);
                // Get the xor'ed data read from COW device
                uint8_t* xor_data = reinterpret_cast<uint8_t*>((char*)bufsink_.GetPayloadBufPtr() +
                                                               xor_buf_offset);

                for (size_t byte_offset = 0; byte_offset < BLOCK_SZ; byte_offset++) {
                    buffer[byte_offset] ^= xor_data[byte_offset];
                }

                // Move to next XOR op
                xor_index += 1;
                xor_buf_offset += BLOCK_SZ;
            }
        }

        buffer_offset += BLOCK_SZ;
        block_xor_index += 1;
    }

    bufsink_.ResetBufferOffset();
}

bool ReadAhead::ReadXorData(size_t block_index, size_t xor_op_index,
                            std::vector<const CowOperation*>& xor_op_vec) {
    // Process the XOR ops in parallel - We will be reading data
    // from COW file for XOR ops processing.
    while (block_index < blocks_.size()) {
        uint64_t new_block = blocks_[block_index];

        if (xor_op_index < xor_op_vec.size()) {
            const CowOperation* xor_op = xor_op_vec[xor_op_index];
            if (xor_op->new_block == new_block) {
                if (!reader_->ReadData(*xor_op, &bufsink_)) {
                    SNAP_LOG(ERROR)
                            << " ReadAhead - XorOp Read failed for block: " << xor_op->new_block;
                    return false;
                }

                xor_op_index += 1;
                bufsink_.UpdateBufferOffset(BLOCK_SZ);
            }
        }
        block_index += 1;
    }
    return true;
}

bool ReadAhead::ReadAheadSyncIO() {
    int num_ops = (snapuserd_->GetBufferDataSize()) / BLOCK_SZ;
    loff_t buffer_offset = 0;
    total_blocks_merged_ = 0;
    overlap_ = false;
    dest_blocks_.clear();
    source_blocks_.clear();
    blocks_.clear();
    std::vector<const CowOperation*> xor_op_vec;

    bufsink_.ResetBufferOffset();

    // Number of ops to be merged in this window. This is a fixed size
    // except for the last window wherein the number of ops can be less
    // than the size of the RA window.
    while (num_ops) {
        uint64_t source_offset;

        int linear_blocks = PrepareNextReadAhead(&source_offset, &num_ops, blocks_, xor_op_vec);
        if (linear_blocks == 0) {
            // No more blocks to read
            SNAP_LOG(DEBUG) << " Read-ahead completed....";
            break;
        }

        size_t io_size = (linear_blocks * BLOCK_SZ);

        // Read from the base device consecutive set of blocks in one shot
        if (!android::base::ReadFullyAtOffset(backing_store_fd_,
                                              (char*)ra_temp_buffer_.get() + buffer_offset, io_size,
                                              source_offset)) {
            SNAP_PLOG(ERROR) << "Ordered-op failed. Read from backing store: "
                             << backing_store_device_ << "at block :" << source_offset / BLOCK_SZ
                             << " offset :" << source_offset % BLOCK_SZ
                             << " buffer_offset : " << buffer_offset << " io_size : " << io_size
                             << " buf-addr : " << read_ahead_buffer_;

            snapuserd_->ReadAheadIOFailed();
            return false;
        }

        buffer_offset += io_size;
        total_blocks_merged_ += linear_blocks;
        num_ops -= linear_blocks;
    }

    // Done with merging ordered ops
    if (RAIterDone() && total_blocks_merged_ == 0) {
        return true;
    }

    loff_t metadata_offset = 0;

    struct ScratchMetadata* bm = reinterpret_cast<struct ScratchMetadata*>(
            (char*)ra_temp_meta_buffer_.get() + metadata_offset);

    bm->new_block = 0;
    bm->file_offset = 0;

    loff_t file_offset = snapuserd_->GetBufferDataOffset();

    loff_t offset = 0;
    CHECK(blocks_.size() == total_blocks_merged_);

    size_t xor_index = 0;
    BufferSink bufsink;
    bufsink.Initialize(BLOCK_SZ * 2);

    for (size_t block_index = 0; block_index < blocks_.size(); block_index++) {
        void* bufptr = static_cast<void*>((char*)ra_temp_buffer_.get() + offset);
        uint64_t new_block = blocks_[block_index];

        if (xor_index < xor_op_vec.size()) {
            const CowOperation* xor_op = xor_op_vec[xor_index];

            // Check if this block is an XOR op
            if (xor_op->new_block == new_block) {
                // Read the xor'ed data from COW
                if (!reader_->ReadData(*xor_op, &bufsink)) {
                    SNAP_LOG(ERROR)
                            << " ReadAhead - XorOp Read failed for block: " << xor_op->new_block;
                    snapuserd_->ReadAheadIOFailed();
                    return false;
                }
                // Pointer to the data read from base device
                uint8_t* buffer = reinterpret_cast<uint8_t*>(bufptr);
                // Get the xor'ed data read from COW device
                uint8_t* xor_data = reinterpret_cast<uint8_t*>(bufsink.GetPayloadBufPtr());

                // Retrieve the original data
                for (size_t byte_offset = 0; byte_offset < BLOCK_SZ; byte_offset++) {
                    buffer[byte_offset] ^= xor_data[byte_offset];
                }

                // Move to next XOR op
                xor_index += 1;
            }
        }

        offset += BLOCK_SZ;
        // Track the metadata blocks which are stored in scratch space
        bm = reinterpret_cast<struct ScratchMetadata*>((char*)ra_temp_meta_buffer_.get() +
                                                       metadata_offset);

        bm->new_block = new_block;
        bm->file_offset = file_offset;

        metadata_offset += sizeof(struct ScratchMetadata);
        file_offset += BLOCK_SZ;
    }

    // Verify if all the xor blocks were scanned to retrieve the original data
    CHECK(xor_index == xor_op_vec.size());

    // This is important - explicitly set the contents to zero. This is used
    // when re-constructing the data after crash. This indicates end of
    // reading metadata contents when re-constructing the data
    bm = reinterpret_cast<struct ScratchMetadata*>((char*)ra_temp_meta_buffer_.get() +
                                                   metadata_offset);
    bm->new_block = 0;
    bm->file_offset = 0;

    return true;
}

bool ReadAhead::ReadAheadIOStart() {
    // Check if the data has to be constructed from the COW file.
    // This will be true only once during boot up after a crash
    // during merge.
    if (snapuserd_->ShouldReconstructDataFromCow()) {
        return ReconstructDataFromCow();
    }

    if (read_ahead_async_) {
        if (!ReadAheadAsyncIO()) {
            SNAP_LOG(ERROR) << "ReadAheadAsyncIO failed - io_uring processing failure.";
            return false;
        }
    } else {
        if (!ReadAheadSyncIO()) {
            SNAP_LOG(ERROR) << "ReadAheadSyncIO failed";
            return false;
        }
    }

    // Wait for the merge to finish for the previous RA window. We shouldn't
    // be touching the scratch space until merge is complete of previous RA
    // window. If there is a crash during this time frame, merge should resume
    // based on the contents of the scratch space.
    if (!snapuserd_->WaitForMergeReady()) {
        return false;
    }

    // Copy the data to scratch space
    memcpy(metadata_buffer_, ra_temp_meta_buffer_.get(), snapuserd_->GetBufferMetadataSize());
    memcpy(read_ahead_buffer_, ra_temp_buffer_.get(), total_blocks_merged_ * BLOCK_SZ);

    loff_t offset = 0;
    std::unordered_map<uint64_t, void*>& read_ahead_buffer_map = snapuserd_->GetReadAheadMap();
    read_ahead_buffer_map.clear();

    for (size_t block_index = 0; block_index < blocks_.size(); block_index++) {
        void* bufptr = static_cast<void*>((char*)read_ahead_buffer_ + offset);
        uint64_t new_block = blocks_[block_index];

        read_ahead_buffer_map[new_block] = bufptr;
        offset += BLOCK_SZ;
    }

    snapuserd_->SetMergedBlockCountForNextCommit(total_blocks_merged_);

    // Flush the data only if we have a overlapping blocks in the region
    // Notify the Merge thread to resume merging this window
    if (!snapuserd_->ReadAheadIOCompleted(overlap_)) {
        SNAP_LOG(ERROR) << "ReadAheadIOCompleted failed...";
        snapuserd_->ReadAheadIOFailed();
        return false;
    }

    return true;
}

bool ReadAhead::InitializeIouring() {
    if (!snapuserd_->IsIouringSupported()) {
        return false;
    }

    ring_ = std::make_unique<struct io_uring>();

    int ret = io_uring_queue_init(queue_depth_, ring_.get(), 0);
    if (ret) {
        SNAP_LOG(ERROR) << "io_uring_queue_init failed with ret: " << ret;
        return false;
    }

    // For xor ops processing
    bufsink_.Initialize(PAYLOAD_BUFFER_SZ * 2);
    read_ahead_async_ = true;

    SNAP_LOG(INFO) << "Read-ahead: io_uring initialized with queue depth: " << queue_depth_;
    return true;
}

void ReadAhead::FinalizeIouring() {
    if (read_ahead_async_) {
        io_uring_queue_exit(ring_.get());
    }
}

bool ReadAhead::RunThread() {
    if (!InitializeFds()) {
        return false;
    }

    InitializeBuffer();

    if (!InitReader()) {
        return false;
    }

    InitializeRAIter();

    InitializeIouring();

    while (!RAIterDone()) {
        if (!ReadAheadIOStart()) {
            break;
        }
    }

    FinalizeIouring();
    CloseFds();
    reader_->CloseCowFd();

<<<<<<< HEAD
    SNAP_LOG(INFO) << " ReadAheadAsync thread terminating....";
=======
    SNAP_LOG(INFO) << " ReadAhead thread terminating....";
>>>>>>> 3991ce6c
    return true;
}

// Initialization
bool ReadAhead::InitializeFds() {
    backing_store_fd_.reset(open(backing_store_device_.c_str(), O_RDONLY));
    if (backing_store_fd_ < 0) {
        SNAP_PLOG(ERROR) << "Open Failed: " << backing_store_device_;
        return false;
    }

    cow_fd_.reset(open(cow_device_.c_str(), O_RDWR));
    if (cow_fd_ < 0) {
        SNAP_PLOG(ERROR) << "Open Failed: " << cow_device_;
        return false;
    }

    return true;
}

bool ReadAhead::InitReader() {
    reader_ = snapuserd_->CloneReaderForWorker();

    if (!reader_->InitForMerge(std::move(cow_fd_))) {
        return false;
    }
    return true;
}

void ReadAhead::InitializeRAIter() {
    cowop_iter_ = reader_->GetMergeOpIter();
}

bool ReadAhead::RAIterDone() {
    if (cowop_iter_->Done()) {
        return true;
    }

    const CowOperation* cow_op = GetRAOpIter();

    if (!IsOrderedOp(*cow_op)) {
        return true;
    }

    return false;
}

void ReadAhead::RAIterNext() {
    cowop_iter_->Next();
}

const CowOperation* ReadAhead::GetRAOpIter() {
    const CowOperation* cow_op = &cowop_iter_->Get();
    return cow_op;
}

void ReadAhead::InitializeBuffer() {
    void* mapped_addr = snapuserd_->GetMappedAddr();
    // Map the scratch space region into memory
    metadata_buffer_ =
            static_cast<void*>((char*)mapped_addr + snapuserd_->GetBufferMetadataOffset());
    read_ahead_buffer_ = static_cast<void*>((char*)mapped_addr + snapuserd_->GetBufferDataOffset());

    ra_temp_buffer_ = std::make_unique<uint8_t[]>(snapuserd_->GetBufferDataSize());
    ra_temp_meta_buffer_ = std::make_unique<uint8_t[]>(snapuserd_->GetBufferMetadataSize());
}

}  // namespace snapshot
}  // namespace android<|MERGE_RESOLUTION|>--- conflicted
+++ resolved
@@ -711,11 +711,7 @@
     CloseFds();
     reader_->CloseCowFd();
 
-<<<<<<< HEAD
-    SNAP_LOG(INFO) << " ReadAheadAsync thread terminating....";
-=======
     SNAP_LOG(INFO) << " ReadAhead thread terminating....";
->>>>>>> 3991ce6c
     return true;
 }
 
