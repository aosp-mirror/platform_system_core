/*
 * Copyright (C) 2014 The Android Open Source Project
 *
 * Licensed under the Apache License, Version 2.0 (the "License");
 * you may not use this file except in compliance with the License.
 * You may obtain a copy of the License at
 *
 *      http://www.apache.org/licenses/LICENSE-2.0
 *
 * Unless required by applicable law or agreed to in writing, software
 * distributed under the License is distributed on an "AS IS" BASIS,
 * WITHOUT WARRANTIES OR CONDITIONS OF ANY KIND, either express or implied.
 * See the License for the specific language governing permissions and
 * limitations under the License.
 */

#include <ctype.h>
#include <errno.h>
#include <stdio.h>
#include <stdlib.h>
#include <string.h>
#include <sys/mount.h>
#include <unistd.h>

#include "fs_mgr_priv.h"

struct fs_mgr_flag_values {
    char *key_loc;
    char *verity_loc;
    long long part_length;
    char *label;
    int partnum;
    int swap_prio;
    int max_comp_streams;
    unsigned int zram_size;
    unsigned int file_encryption_mode;
};

struct flag_list {
    const char *name;
    unsigned int flag;
};

static struct flag_list mount_flags[] = {
    { "noatime",    MS_NOATIME },
    { "noexec",     MS_NOEXEC },
    { "nosuid",     MS_NOSUID },
    { "nodev",      MS_NODEV },
    { "nodiratime", MS_NODIRATIME },
    { "ro",         MS_RDONLY },
    { "rw",         0 },
    { "remount",    MS_REMOUNT },
    { "bind",       MS_BIND },
    { "rec",        MS_REC },
    { "unbindable", MS_UNBINDABLE },
    { "private",    MS_PRIVATE },
    { "slave",      MS_SLAVE },
    { "shared",     MS_SHARED },
    { "defaults",   0 },
    { 0,            0 },
};

static struct flag_list fs_mgr_flags[] = {
    { "wait",        MF_WAIT },
    { "check",       MF_CHECK },
    { "encryptable=",MF_CRYPT },
    { "forceencrypt=",MF_FORCECRYPT },
    { "fileencryption=",MF_FILEENCRYPTION },
    { "forcefdeorfbe=",MF_FORCEFDEORFBE },
    { "nonremovable",MF_NONREMOVABLE },
    { "voldmanaged=",MF_VOLDMANAGED},
    { "length=",     MF_LENGTH },
    { "recoveryonly",MF_RECOVERYONLY },
    { "swapprio=",   MF_SWAPPRIO },
    { "zramsize=",   MF_ZRAMSIZE },
<<<<<<< HEAD
    { "verifyatboot", MF_VERIFYATBOOT },
=======
    { "max_comp_streams=",   MF_MAX_COMP_STREAMS },
>>>>>>> 456df409
    { "verify",      MF_VERIFY },
    { "noemulatedsd", MF_NOEMULATEDSD },
    { "notrim",       MF_NOTRIM },
    { "formattable", MF_FORMATTABLE },
    { "slotselect",  MF_SLOTSELECT },
    { "nofail",      MF_NOFAIL },
    { "latemount",   MF_LATEMOUNT },
    { "defaults",    0 },
    { 0,             0 },
};

#define EM_SOFTWARE 1
#define EM_ICE      2

static struct flag_list encryption_modes[] = {
    {"software", EM_SOFTWARE},
    {"ice", EM_ICE},
    {0, 0}
};

static uint64_t calculate_zram_size(unsigned int percentage)
{
    uint64_t total;

    total  = sysconf(_SC_PHYS_PAGES);
    total *= percentage;
    total /= 100;

    total *= sysconf(_SC_PAGESIZE);

    return total;
}

static int parse_flags(char *flags, struct flag_list *fl,
                       struct fs_mgr_flag_values *flag_vals,
                       char *fs_options, int fs_options_len)
{
    int f = 0;
    int i;
    char *p;
    char *savep;

    /* initialize flag values.  If we find a relevant flag, we'll
     * update the value */
    if (flag_vals) {
        memset(flag_vals, 0, sizeof(*flag_vals));
        flag_vals->partnum = -1;
        flag_vals->swap_prio = -1; /* negative means it wasn't specified. */
    }

    /* initialize fs_options to the null string */
    if (fs_options && (fs_options_len > 0)) {
        fs_options[0] = '\0';
    }

    p = strtok_r(flags, ",", &savep);
    while (p) {
        /* Look for the flag "p" in the flag list "fl"
         * If not found, the loop exits with fl[i].name being null.
         */
        for (i = 0; fl[i].name; i++) {
            if (!strncmp(p, fl[i].name, strlen(fl[i].name))) {
                f |= fl[i].flag;
                if ((fl[i].flag == MF_CRYPT) && flag_vals) {
                    /* The encryptable flag is followed by an = and the
                     * location of the keys.  Get it and return it.
                     */
                    flag_vals->key_loc = strdup(strchr(p, '=') + 1);
                } else if ((fl[i].flag == MF_VERIFY) && flag_vals) {
                    /* If the verify flag is followed by an = and the
                     * location for the verity state,  get it and return it.
                     */
                    char *start = strchr(p, '=');
                    if (start) {
                        flag_vals->verity_loc = strdup(start + 1);
                    }
                } else if ((fl[i].flag == MF_FORCECRYPT) && flag_vals) {
                    /* The forceencrypt flag is followed by an = and the
                     * location of the keys.  Get it and return it.
                     */
                    flag_vals->key_loc = strdup(strchr(p, '=') + 1);
                } else if ((fl[i].flag == MF_FORCEFDEORFBE) && flag_vals) {
                    /* The forcefdeorfbe flag is followed by an = and the
                     * location of the keys.  Get it and return it.
                     */
                    flag_vals->key_loc = strdup(strchr(p, '=') + 1);
                    flag_vals->file_encryption_mode = EM_SOFTWARE;
                } else if ((fl[i].flag == MF_FILEENCRYPTION) && flag_vals) {
                    /* The fileencryption flag is followed by an = and the
                     * type of the encryption.  Get it and return it.
                     */
                    const struct flag_list *j;
                    const char *mode = strchr(p, '=') + 1;
                    for (j = encryption_modes; j->name; ++j) {
                        if (!strcmp(mode, j->name)) {
                            flag_vals->file_encryption_mode = j->flag;
                        }
                    }
                    if (flag_vals->file_encryption_mode == 0) {
                        ERROR("Unknown file encryption mode: %s\n", mode);
                    }
                } else if ((fl[i].flag == MF_LENGTH) && flag_vals) {
                    /* The length flag is followed by an = and the
                     * size of the partition.  Get it and return it.
                     */
                    flag_vals->part_length = strtoll(strchr(p, '=') + 1, NULL, 0);
                } else if ((fl[i].flag == MF_VOLDMANAGED) && flag_vals) {
                    /* The voldmanaged flag is followed by an = and the
                     * label, a colon and the partition number or the
                     * word "auto", e.g.
                     *   voldmanaged=sdcard:3
                     * Get and return them.
                     */
                    char *label_start;
                    char *label_end;
                    char *part_start;

                    label_start = strchr(p, '=') + 1;
                    label_end = strchr(p, ':');
                    if (label_end) {
                        flag_vals->label = strndup(label_start,
                                                   (int) (label_end - label_start));
                        part_start = strchr(p, ':') + 1;
                        if (!strcmp(part_start, "auto")) {
                            flag_vals->partnum = -1;
                        } else {
                            flag_vals->partnum = strtol(part_start, NULL, 0);
                        }
                    } else {
                        ERROR("Warning: voldmanaged= flag malformed\n");
                    }
                } else if ((fl[i].flag == MF_SWAPPRIO) && flag_vals) {
                    flag_vals->swap_prio = strtoll(strchr(p, '=') + 1, NULL, 0);
                } else if ((fl[i].flag == MF_MAX_COMP_STREAMS) && flag_vals) {
                    flag_vals->max_comp_streams = strtoll(strchr(p, '=') + 1, NULL, 0);
                } else if ((fl[i].flag == MF_ZRAMSIZE) && flag_vals) {
                    int is_percent = !!strrchr(p, '%');
                    unsigned int val = strtoll(strchr(p, '=') + 1, NULL, 0);
                    if (is_percent)
                        flag_vals->zram_size = calculate_zram_size(val);
                    else
                        flag_vals->zram_size = val;
                }
                break;
            }
        }

        if (!fl[i].name) {
            if (fs_options) {
                /* It's not a known flag, so it must be a filesystem specific
                 * option.  Add it to fs_options if it was passed in.
                 */
                strlcat(fs_options, p, fs_options_len);
                strlcat(fs_options, ",", fs_options_len);
            } else {
                /* fs_options was not passed in, so if the flag is unknown
                 * it's an error.
                 */
                ERROR("Warning: unknown flag %s\n", p);
            }
        }
        p = strtok_r(NULL, ",", &savep);
    }

    if (fs_options && fs_options[0]) {
        /* remove the last trailing comma from the list of options */
        fs_options[strlen(fs_options) - 1] = '\0';
    }

    return f;
}

struct fstab *fs_mgr_read_fstab_file(FILE *fstab_file)
{
    int cnt, entries;
    ssize_t len;
    size_t alloc_len = 0;
    char *line = NULL;
    const char *delim = " \t";
    char *save_ptr, *p;
    struct fstab *fstab = NULL;
    struct fs_mgr_flag_values flag_vals;
#define FS_OPTIONS_LEN 1024
    char tmp_fs_options[FS_OPTIONS_LEN];

    entries = 0;
    while ((len = getline(&line, &alloc_len, fstab_file)) != -1) {
        /* if the last character is a newline, shorten the string by 1 byte */
        if (line[len - 1] == '\n') {
            line[len - 1] = '\0';
        }
        /* Skip any leading whitespace */
        p = line;
        while (isspace(*p)) {
            p++;
        }
        /* ignore comments or empty lines */
        if (*p == '#' || *p == '\0')
            continue;
        entries++;
    }

    if (!entries) {
        ERROR("No entries found in fstab\n");
        goto err;
    }

    /* Allocate and init the fstab structure */
    fstab = calloc(1, sizeof(struct fstab));
    fstab->num_entries = entries;
    fstab->recs = calloc(fstab->num_entries, sizeof(struct fstab_rec));

    fseek(fstab_file, 0, SEEK_SET);

    cnt = 0;
    while ((len = getline(&line, &alloc_len, fstab_file)) != -1) {
        /* if the last character is a newline, shorten the string by 1 byte */
        if (line[len - 1] == '\n') {
            line[len - 1] = '\0';
        }

        /* Skip any leading whitespace */
        p = line;
        while (isspace(*p)) {
            p++;
        }
        /* ignore comments or empty lines */
        if (*p == '#' || *p == '\0')
            continue;

        /* If a non-comment entry is greater than the size we allocated, give an
         * error and quit.  This can happen in the unlikely case the file changes
         * between the two reads.
         */
        if (cnt >= entries) {
            ERROR("Tried to process more entries than counted\n");
            break;
        }

        if (!(p = strtok_r(line, delim, &save_ptr))) {
            ERROR("Error parsing mount source\n");
            goto err;
        }
        fstab->recs[cnt].blk_device = strdup(p);

        if (!(p = strtok_r(NULL, delim, &save_ptr))) {
            ERROR("Error parsing mount_point\n");
            goto err;
        }
        fstab->recs[cnt].mount_point = strdup(p);

        if (!(p = strtok_r(NULL, delim, &save_ptr))) {
            ERROR("Error parsing fs_type\n");
            goto err;
        }
        fstab->recs[cnt].fs_type = strdup(p);

        if (!(p = strtok_r(NULL, delim, &save_ptr))) {
            ERROR("Error parsing mount_flags\n");
            goto err;
        }
        tmp_fs_options[0] = '\0';
        fstab->recs[cnt].flags = parse_flags(p, mount_flags, NULL,
                                       tmp_fs_options, FS_OPTIONS_LEN);

        /* fs_options are optional */
        if (tmp_fs_options[0]) {
            fstab->recs[cnt].fs_options = strdup(tmp_fs_options);
        } else {
            fstab->recs[cnt].fs_options = NULL;
        }

        if (!(p = strtok_r(NULL, delim, &save_ptr))) {
            ERROR("Error parsing fs_mgr_options\n");
            goto err;
        }
        fstab->recs[cnt].fs_mgr_flags = parse_flags(p, fs_mgr_flags,
                                                    &flag_vals, NULL, 0);
        fstab->recs[cnt].key_loc = flag_vals.key_loc;
        fstab->recs[cnt].verity_loc = flag_vals.verity_loc;
        fstab->recs[cnt].length = flag_vals.part_length;
        fstab->recs[cnt].label = flag_vals.label;
        fstab->recs[cnt].partnum = flag_vals.partnum;
        fstab->recs[cnt].swap_prio = flag_vals.swap_prio;
        fstab->recs[cnt].max_comp_streams = flag_vals.max_comp_streams;
        fstab->recs[cnt].zram_size = flag_vals.zram_size;
        fstab->recs[cnt].file_encryption_mode = flag_vals.file_encryption_mode;
        cnt++;
    }
    /* If an A/B partition, modify block device to be the real block device */
    if (fs_mgr_update_for_slotselect(fstab) != 0) {
        ERROR("Error updating for slotselect\n");
        goto err;
    }
    free(line);
    return fstab;

err:
    free(line);
    if (fstab)
        fs_mgr_free_fstab(fstab);
    return NULL;
}

struct fstab *fs_mgr_read_fstab(const char *fstab_path)
{
    FILE *fstab_file;
    struct fstab *fstab;

    fstab_file = fopen(fstab_path, "r");
    if (!fstab_file) {
        ERROR("Cannot open file %s\n", fstab_path);
        return NULL;
    }
    fstab = fs_mgr_read_fstab_file(fstab_file);
    if (fstab) {
        fstab->fstab_filename = strdup(fstab_path);
    }
    fclose(fstab_file);
    return fstab;
}

void fs_mgr_free_fstab(struct fstab *fstab)
{
    int i;

    if (!fstab) {
        return;
    }

    for (i = 0; i < fstab->num_entries; i++) {
        /* Free the pointers return by strdup(3) */
        free(fstab->recs[i].blk_device);
        free(fstab->recs[i].mount_point);
        free(fstab->recs[i].fs_type);
        free(fstab->recs[i].fs_options);
        free(fstab->recs[i].key_loc);
        free(fstab->recs[i].label);
    }

    /* Free the fstab_recs array created by calloc(3) */
    free(fstab->recs);

    /* Free the fstab filename */
    free(fstab->fstab_filename);

    /* Free fstab */
    free(fstab);
}

/* Add an entry to the fstab, and return 0 on success or -1 on error */
int fs_mgr_add_entry(struct fstab *fstab,
                     const char *mount_point, const char *fs_type,
                     const char *blk_device)
{
    struct fstab_rec *new_fstab_recs;
    int n = fstab->num_entries;

    new_fstab_recs = (struct fstab_rec *)
                     realloc(fstab->recs, sizeof(struct fstab_rec) * (n + 1));

    if (!new_fstab_recs) {
        return -1;
    }

    /* A new entry was added, so initialize it */
     memset(&new_fstab_recs[n], 0, sizeof(struct fstab_rec));
     new_fstab_recs[n].mount_point = strdup(mount_point);
     new_fstab_recs[n].fs_type = strdup(fs_type);
     new_fstab_recs[n].blk_device = strdup(blk_device);
     new_fstab_recs[n].length = 0;

     /* Update the fstab struct */
     fstab->recs = new_fstab_recs;
     fstab->num_entries++;

     return 0;
}

/*
 * Returns the 1st matching fstab_rec that follows the start_rec.
 * start_rec is the result of a previous search or NULL.
 */
struct fstab_rec *fs_mgr_get_entry_for_mount_point_after(struct fstab_rec *start_rec, struct fstab *fstab, const char *path)
{
    int i;
    if (!fstab) {
        return NULL;
    }

    if (start_rec) {
        for (i = 0; i < fstab->num_entries; i++) {
            if (&fstab->recs[i] == start_rec) {
                i++;
                break;
            }
        }
    } else {
        i = 0;
    }
    for (; i < fstab->num_entries; i++) {
        int len = strlen(fstab->recs[i].mount_point);
        if (strncmp(path, fstab->recs[i].mount_point, len) == 0 &&
            (path[len] == '\0' || path[len] == '/')) {
            return &fstab->recs[i];
        }
    }
    return NULL;
}

/*
 * Returns the 1st matching mount point.
 * There might be more. To look for others, use fs_mgr_get_entry_for_mount_point_after()
 * and give the fstab_rec from the previous search.
 */
struct fstab_rec *fs_mgr_get_entry_for_mount_point(struct fstab *fstab, const char *path)
{
    return fs_mgr_get_entry_for_mount_point_after(NULL, fstab, path);
}

int fs_mgr_is_voldmanaged(const struct fstab_rec *fstab)
{
    return fstab->fs_mgr_flags & MF_VOLDMANAGED;
}

int fs_mgr_is_nonremovable(const struct fstab_rec *fstab)
{
    return fstab->fs_mgr_flags & MF_NONREMOVABLE;
}

int fs_mgr_is_verified(const struct fstab_rec *fstab)
{
    return fstab->fs_mgr_flags & MF_VERIFY;
}

int fs_mgr_is_encryptable(const struct fstab_rec *fstab)
{
    return fstab->fs_mgr_flags & (MF_CRYPT | MF_FORCECRYPT | MF_FORCEFDEORFBE);
}

int fs_mgr_is_file_encrypted(const struct fstab_rec *fstab)
{
    return fstab->fs_mgr_flags & MF_FILEENCRYPTION;
}

const char* fs_mgr_get_file_encryption_mode(const struct fstab_rec *fstab)
{
    const struct flag_list *j;
    for (j = encryption_modes; j->name; ++j) {
        if (fstab->file_encryption_mode == j->flag) {
            return j->name;
        }
    }
    return NULL;
}

int fs_mgr_is_convertible_to_fbe(const struct fstab_rec *fstab)
{
    return fstab->fs_mgr_flags & MF_FORCEFDEORFBE;
}

int fs_mgr_is_noemulatedsd(const struct fstab_rec *fstab)
{
    return fstab->fs_mgr_flags & MF_NOEMULATEDSD;
}

int fs_mgr_is_notrim(struct fstab_rec *fstab)
{
    return fstab->fs_mgr_flags & MF_NOTRIM;
}

int fs_mgr_is_formattable(struct fstab_rec *fstab)
{
    return fstab->fs_mgr_flags & (MF_FORMATTABLE);
}

int fs_mgr_is_slotselect(struct fstab_rec *fstab)
{
    return fstab->fs_mgr_flags & MF_SLOTSELECT;
}

int fs_mgr_is_nofail(struct fstab_rec *fstab)
{
    return fstab->fs_mgr_flags & MF_NOFAIL;
}

int fs_mgr_is_latemount(struct fstab_rec *fstab)
{
    return fstab->fs_mgr_flags & MF_LATEMOUNT;
}<|MERGE_RESOLUTION|>--- conflicted
+++ resolved
@@ -73,11 +73,8 @@
     { "recoveryonly",MF_RECOVERYONLY },
     { "swapprio=",   MF_SWAPPRIO },
     { "zramsize=",   MF_ZRAMSIZE },
-<<<<<<< HEAD
+    { "max_comp_streams=",   MF_MAX_COMP_STREAMS },
     { "verifyatboot", MF_VERIFYATBOOT },
-=======
-    { "max_comp_streams=",   MF_MAX_COMP_STREAMS },
->>>>>>> 456df409
     { "verify",      MF_VERIFY },
     { "noemulatedsd", MF_NOEMULATEDSD },
     { "notrim",       MF_NOTRIM },
