/*
 * Copyright (C) 2019 The Android Open Source Project
 *
 * Licensed under the Apache License, Version 2.0 (the "License");
 * you may not use this file except in compliance with the License.
 * You may obtain a copy of the License at
 *
 *      http://www.apache.org/licenses/LICENSE-2.0
 *
 * Unless required by applicable law or agreed to in writing, software
 * distributed under the License is distributed on an "AS IS" BASIS,
 * WITHOUT WARRANTIES OR CONDITIONS OF ANY KIND, either express or implied.
 * See the License for the specific language governing permissions and
 * limitations under the License.
 */

//#define LOG_NDEBUG 0
#define LOG_TAG "libprocessgroup"

#include <errno.h>
#include <unistd.h>

#include <regex>

#include <android-base/file.h>
#include <android-base/logging.h>
#include <android-base/stringprintf.h>
#include <cgroup_map.h>
#include <processgroup/processgroup.h>
#include <processgroup/util.h>

using android::base::StringPrintf;
using android::base::WriteStringToFile;

static constexpr const char* CGROUP_PROCS_FILE = "/cgroup.procs";
static constexpr const char* CGROUP_TASKS_FILE = "/tasks";
static constexpr const char* CGROUP_TASKS_FILE_V2 = "/cgroup.threads";

uint32_t CgroupControllerWrapper::version() const {
    CHECK(HasValue());
    return controller_->version();
}

const char* CgroupControllerWrapper::name() const {
    CHECK(HasValue());
    return controller_->name();
}

const char* CgroupControllerWrapper::path() const {
    CHECK(HasValue());
    return controller_->path();
}

bool CgroupControllerWrapper::HasValue() const {
    return controller_ != nullptr;
}

bool CgroupControllerWrapper::IsUsable() {
    if (!HasValue()) return false;

    if (state_ == UNKNOWN) {
        if (__builtin_available(android 30, *)) {
            uint32_t flags = controller_->flags();
            state_ = (flags & CGROUPRC_CONTROLLER_FLAG_MOUNTED) != 0 ? USABLE : MISSING;
        } else {
            state_ = access(GetProcsFilePath("", 0, 0).c_str(), F_OK) == 0 ? USABLE : MISSING;
        }
    }

    return state_ == USABLE;
}

std::string CgroupControllerWrapper::GetTasksFilePath(const std::string& rel_path) const {
    std::string tasks_path = path();

    if (!rel_path.empty()) {
        tasks_path += "/" + rel_path;
    }
    return (version() == 1) ? tasks_path + CGROUP_TASKS_FILE : tasks_path + CGROUP_TASKS_FILE_V2;
}

std::string CgroupControllerWrapper::GetProcsFilePath(const std::string& rel_path, uid_t uid,
                                                      pid_t pid) const {
    std::string proc_path(path());
    proc_path.append("/").append(rel_path);
    proc_path = regex_replace(proc_path, std::regex("<uid>"), std::to_string(uid));
    proc_path = regex_replace(proc_path, std::regex("<pid>"), std::to_string(pid));

    return proc_path.append(CGROUP_PROCS_FILE);
}

bool CgroupControllerWrapper::GetTaskGroup(pid_t tid, std::string* group) const {
    std::string file_name = StringPrintf("/proc/%d/cgroup", tid);
    std::string content;
    if (!android::base::ReadFileToString(file_name, &content)) {
        PLOG(ERROR) << "Failed to read " << file_name;
        return false;
    }

    // if group is null and tid exists return early because
    // user is not interested in cgroup membership
    if (group == nullptr) {
        return true;
    }

    std::string cg_tag;

    if (version() == 2) {
        cg_tag = "0::";
    } else {
        cg_tag = StringPrintf(":%s:", name());
    }
    size_t start_pos = content.find(cg_tag);
    if (start_pos == std::string::npos) {
        return false;
    }

    start_pos += cg_tag.length() + 1;  // skip '/'
    size_t end_pos = content.find('\n', start_pos);
    if (end_pos == std::string::npos) {
        *group = content.substr(start_pos, std::string::npos);
    } else {
        *group = content.substr(start_pos, end_pos - start_pos);
    }

    return true;
}

CgroupMap::CgroupMap() {
    if (!LoadDescriptors()) {
        LOG(ERROR) << "CgroupMap::LoadDescriptors called for [" << getpid() << "] failed";
    }
}

CgroupMap& CgroupMap::GetInstance() {
    // Deliberately leak this object to avoid a race between destruction on
    // process exit and concurrent access from another thread.
    static auto* instance = new CgroupMap;
    return *instance;
}

bool CgroupMap::LoadDescriptors() {
    if (!loaded_) {
        loaded_ = ReadDescriptors(&descriptors_);
    }
    return loaded_;
}

void CgroupMap::Print() const {
    if (!loaded_) {
        LOG(ERROR) << "CgroupMap::Print called for [" << getpid()
                   << "] failed, cgroups were not initialized properly";
        return;
    }
    LOG(INFO) << "Controller count = " << descriptors_.size();

    LOG(INFO) << "Mounted cgroups:";

    for (const auto& [name, descriptor] : descriptors_) {
        LOG(INFO) << "\t" << descriptor.controller()->name() << " ver "
                  << descriptor.controller()->version() << " path "
                  << descriptor.controller()->path() << " flags "
                  << descriptor.controller()->flags();
    }
}

CgroupControllerWrapper CgroupMap::FindController(const std::string& name) const {
    if (!loaded_) {
        LOG(ERROR) << "CgroupMap::FindController called for [" << getpid()
                   << "] failed, cgroups were not initialized properly";
        return CgroupControllerWrapper(nullptr);
    }

    if (const auto it = descriptors_.find(name); it != descriptors_.end()) {
        return CgroupControllerWrapper(it->second.controller());
    }

    return CgroupControllerWrapper(nullptr);
}

CgroupControllerWrapper CgroupMap::FindControllerByPath(const std::string& path) const {
    if (!loaded_) {
        LOG(ERROR) << "CgroupMap::FindControllerByPath called for [" << getpid()
                   << "] failed, cgroups were not initialized properly";
        return CgroupControllerWrapper(nullptr);
    }

    for (const auto& [name, descriptor] : descriptors_) {
        if (path.starts_with(descriptor.controller()->path())) {
            return CgroupControllerWrapper(descriptor.controller());
        }
    }

    return CgroupControllerWrapper(nullptr);
}

<<<<<<< HEAD
int CgroupMap::ActivateControllers(const std::string& path) const {
    for (const auto& [name, descriptor] : descriptors_) {
        const uint32_t flags = descriptor.controller()->flags();
        const uint32_t max_activation_depth = descriptor.controller()->max_activation_depth();
        const int depth = GetCgroupDepth(descriptor.controller()->path(), path);

        if (flags & CGROUPRC_CONTROLLER_FLAG_NEEDS_ACTIVATION && depth < max_activation_depth) {
            std::string str("+");
            str.append(descriptor.controller()->name());
            if (!WriteStringToFile(str, path + "/cgroup.subtree_control")) {
                if (flags & CGROUPRC_CONTROLLER_FLAG_OPTIONAL) {
                    PLOG(WARNING) << "Activation of cgroup controller " << str
                                  << " failed in path " << path;
                } else {
                    return -errno;
                }
            }
        }
    }
    return 0;
=======
bool CgroupMap::ActivateControllers(const std::string& path) const {
    return ::ActivateControllers(path, descriptors_);
>>>>>>> 90dc57ce
}<|MERGE_RESOLUTION|>--- conflicted
+++ resolved
@@ -194,29 +194,6 @@
     return CgroupControllerWrapper(nullptr);
 }
 
-<<<<<<< HEAD
-int CgroupMap::ActivateControllers(const std::string& path) const {
-    for (const auto& [name, descriptor] : descriptors_) {
-        const uint32_t flags = descriptor.controller()->flags();
-        const uint32_t max_activation_depth = descriptor.controller()->max_activation_depth();
-        const int depth = GetCgroupDepth(descriptor.controller()->path(), path);
-
-        if (flags & CGROUPRC_CONTROLLER_FLAG_NEEDS_ACTIVATION && depth < max_activation_depth) {
-            std::string str("+");
-            str.append(descriptor.controller()->name());
-            if (!WriteStringToFile(str, path + "/cgroup.subtree_control")) {
-                if (flags & CGROUPRC_CONTROLLER_FLAG_OPTIONAL) {
-                    PLOG(WARNING) << "Activation of cgroup controller " << str
-                                  << " failed in path " << path;
-                } else {
-                    return -errno;
-                }
-            }
-        }
-    }
-    return 0;
-=======
 bool CgroupMap::ActivateControllers(const std::string& path) const {
     return ::ActivateControllers(path, descriptors_);
->>>>>>> 90dc57ce
 }