/*
 * Copyright (C) 2019 The Android Open Source Project
 *
 * Licensed under the Apache License, Version 2.0 (the "License");
 * you may not use this file except in compliance with the License.
 * You may obtain a copy of the License at
 *
 *      http://www.apache.org/licenses/LICENSE-2.0
 *
 * Unless required by applicable law or agreed to in writing, software
 * distributed under the License is distributed on an "AS IS" BASIS,
 * WITHOUT WARRANTIES OR CONDITIONS OF ANY KIND, either express or implied.
 * See the License for the specific language governing permissions and
 * limitations under the License.
 */

//#define LOG_NDEBUG 0
#define LOG_TAG "libprocessgroup"

#include <dirent.h>
#include <errno.h>
#include <fcntl.h>
#include <grp.h>
#include <pwd.h>
#include <sys/mount.h>
#include <sys/stat.h>
#include <sys/types.h>
#include <unistd.h>

#include <optional>

#include <android-base/file.h>
#include <android-base/logging.h>
#include <processgroup/cgroup_descriptor.h>
#include <processgroup/processgroup.h>
#include <processgroup/setup.h>
#include <processgroup/util.h>

#include "../build_flags.h"
#include "../internal.h"

static constexpr const char* CGROUPS_DESC_FILE = "/etc/cgroups.json";
static constexpr const char* CGROUPS_DESC_VENDOR_FILE = "/vendor/etc/cgroups.json";

static constexpr const char* TEMPLATE_CGROUPS_DESC_API_FILE = "/etc/task_profiles/cgroups_%u.json";

static bool ChangeDirModeAndOwner(const std::string& path, mode_t mode, const std::string& uid,
                                  const std::string& gid, bool permissive_mode = false) {
    uid_t pw_uid = -1;
    gid_t gr_gid = -1;

    if (!uid.empty()) {
        passwd* uid_pwd = getpwnam(uid.c_str());
        if (!uid_pwd) {
            PLOG(ERROR) << "Unable to decode UID for '" << uid << "'";
            return false;
        }

        pw_uid = uid_pwd->pw_uid;
        gr_gid = -1;

        if (!gid.empty()) {
            group* gid_pwd = getgrnam(gid.c_str());
            if (!gid_pwd) {
                PLOG(ERROR) << "Unable to decode GID for '" << gid << "'";
                return false;
            }
            gr_gid = gid_pwd->gr_gid;
        }
    }

    auto dir = std::unique_ptr<DIR, decltype(&closedir)>(opendir(path.c_str()), closedir);

    if (dir == NULL) {
        PLOG(ERROR) << "opendir failed for " << path;
        return false;
    }

    struct dirent* dir_entry;
    while ((dir_entry = readdir(dir.get()))) {
        if (!strcmp("..", dir_entry->d_name)) {
            continue;
        }

        std::string file_path = path + "/" + dir_entry->d_name;

        if (pw_uid != -1 && lchown(file_path.c_str(), pw_uid, gr_gid) < 0) {
            PLOG(ERROR) << "lchown() failed for " << file_path;
            return false;
        }

        if (fchmodat(AT_FDCWD, file_path.c_str(), mode, AT_SYMLINK_NOFOLLOW) != 0 &&
            (errno != EROFS || !permissive_mode)) {
            PLOG(ERROR) << "fchmodat() failed for " << path;
            return false;
        }
    }

    return true;
}

static bool Mkdir(const std::string& path, mode_t mode, const std::string& uid,
                  const std::string& gid) {
    bool permissive_mode = false;

    if (mode == 0) {
        /* Allow chmod to fail */
        permissive_mode = true;
        mode = 0755;
    }

    if (mkdir(path.c_str(), mode) != 0) {
        // /acct is a special case when the directory already exists
        if (errno != EEXIST) {
            PLOG(ERROR) << "mkdir() failed for " << path;
            return false;
        } else {
            permissive_mode = true;
        }
    }

    if (uid.empty() && permissive_mode) {
        return true;
    }

    if (!ChangeDirModeAndOwner(path, mode, uid, gid, permissive_mode)) {
        PLOG(ERROR) << "change of ownership or mode failed for " << path;
        return false;
    }

    return true;
}

// To avoid issues in sdk_mac build
#if defined(__ANDROID__)

static bool IsOptionalController(const CgroupController* controller) {
    return controller->flags() & CGROUPRC_CONTROLLER_FLAG_OPTIONAL;
}

static bool MountV2CgroupController(const CgroupDescriptor& descriptor) {
    const CgroupController* controller = descriptor.controller();

    // /sys/fs/cgroup is created by cgroup2 with specific selinux permissions,
    // try to create again in case the mount point is changed
    if (!Mkdir(controller->path(), 0, "", "")) {
        LOG(ERROR) << "Failed to create directory for " << controller->name() << " cgroup";
        return false;
    }

    // The memory_recursiveprot mount option has been introduced by kernel commit
    // 8a931f801340 ("mm: memcontrol: recursive memory.low protection"; v5.7). Try first to
    // mount with that option enabled. If mounting fails because the kernel is too old,
    // retry without that mount option.
    if (mount("none", controller->path(), "cgroup2", MS_NODEV | MS_NOEXEC | MS_NOSUID,
              "memory_recursiveprot") < 0) {
        LOG(INFO) << "Mounting memcg with memory_recursiveprot failed. Retrying without.";
        if (mount("none", controller->path(), "cgroup2", MS_NODEV | MS_NOEXEC | MS_NOSUID,
                  nullptr) < 0) {
            PLOG(ERROR) << "Failed to mount cgroup v2";
            return IsOptionalController(controller);
        }
    }

    // selinux permissions change after mounting, so it's ok to change mode and owner now
    if (!ChangeDirModeAndOwner(controller->path(), descriptor.mode(), descriptor.uid(),
                               descriptor.gid())) {
        PLOG(ERROR) << "Change of ownership or mode failed for controller " << controller->name();
        return IsOptionalController(controller);
    }

    return true;
}

static bool ActivateV2CgroupController(const CgroupDescriptor& descriptor) {
    const CgroupController* controller = descriptor.controller();

    if (!Mkdir(controller->path(), descriptor.mode(), descriptor.uid(), descriptor.gid())) {
        LOG(ERROR) << "Failed to create directory for " << controller->name() << " cgroup";
        return false;
    }

<<<<<<< HEAD
    if (controller->flags() & CGROUPRC_CONTROLLER_FLAG_NEEDS_ACTIVATION &&
        controller->max_activation_depth() > 0) {
        std::string str = "+";
        str += controller->name();
        std::string path = controller->path();
        path += "/cgroup.subtree_control";

        if (!android::base::WriteStringToFile(str, path)) {
            if (IsOptionalController(controller)) {
                PLOG(INFO) << "Failed to activate optional controller " << controller->name()
                           << " at " << path;
                return true;
            }
            PLOG(ERROR) << "Failed to activate controller " << controller->name();
            return false;
        }
    }

    return true;
=======
    return ::ActivateControllers(controller->path(), {{controller->name(), descriptor}});
>>>>>>> 490b505a
}

static bool MountV1CgroupController(const CgroupDescriptor& descriptor) {
    const CgroupController* controller = descriptor.controller();

    // mkdir <path> [mode] [owner] [group]
    if (!Mkdir(controller->path(), descriptor.mode(), descriptor.uid(), descriptor.gid())) {
        LOG(ERROR) << "Failed to create directory for " << controller->name() << " cgroup";
        return false;
    }

    // Unfortunately historically cpuset controller was mounted using a mount command
    // different from all other controllers. This results in controller attributes not
    // to be prepended with controller name. For example this way instead of
    // /dev/cpuset/cpuset.cpus the attribute becomes /dev/cpuset/cpus which is what
    // the system currently expects.
    int res;
    if (!strcmp(controller->name(), "cpuset")) {
        // mount cpuset none /dev/cpuset nodev noexec nosuid
        res = mount("none", controller->path(), controller->name(),
                    MS_NODEV | MS_NOEXEC | MS_NOSUID, nullptr);
    } else {
        // mount cgroup none <path> nodev noexec nosuid <controller>
        res = mount("none", controller->path(), "cgroup", MS_NODEV | MS_NOEXEC | MS_NOSUID,
                    controller->name());
    }
    if (res != 0) {
        if (IsOptionalController(controller)) {
            PLOG(INFO) << "Failed to mount optional controller " << controller->name();
            return true;
        }
        PLOG(ERROR) << "Failed to mount controller " << controller->name();
        return false;
    }
    return true;
}

static bool SetupCgroup(const CgroupDescriptor& descriptor) {
    const CgroupController* controller = descriptor.controller();

    if (controller->version() == 2) {
        if (!strcmp(controller->name(), CGROUPV2_HIERARCHY_NAME)) {
            return MountV2CgroupController(descriptor);
        } else {
            return ActivateV2CgroupController(descriptor);
        }
    } else {
        return MountV1CgroupController(descriptor);
    }
}

#else

// Stubs for non-Android targets.
static bool SetupCgroup(const CgroupDescriptor&) {
    return false;
}

#endif

CgroupDescriptor::CgroupDescriptor(uint32_t version, const std::string& name,
                                   const std::string& path, mode_t mode, const std::string& uid,
                                   const std::string& gid, uint32_t flags,
                                   uint32_t max_activation_depth)
    : controller_(version, flags, name, path, max_activation_depth),
      mode_(mode),
      uid_(uid),
      gid_(gid) {}

void CgroupDescriptor::set_mounted(bool mounted) {
    uint32_t flags = controller_.flags();
    if (mounted) {
        flags |= CGROUPRC_CONTROLLER_FLAG_MOUNTED;
    } else {
        flags &= ~CGROUPRC_CONTROLLER_FLAG_MOUNTED;
    }
    controller_.set_flags(flags);
}

static std::optional<bool> MGLRUDisabled() {
    const std::string file_name = "/sys/kernel/mm/lru_gen/enabled";
    std::string content;
    if (!android::base::ReadFileToString(file_name, &content)) {
        PLOG(ERROR) << "Failed to read MGLRU state from " << file_name;
        return {};
    }

    return content == "0x0000";
}

static std::optional<bool> MEMCGDisabled(const CgroupDescriptorMap& descriptors) {
    std::string cgroup_v2_root = CGROUP_V2_ROOT_DEFAULT;
    const auto it = descriptors.find(CGROUPV2_HIERARCHY_NAME);
    if (it == descriptors.end()) {
        LOG(WARNING) << "No Cgroups2 path found in cgroups.json. Vendor has modified Android, and "
                     << "kernel memory use will be higher than intended.";
    } else if (it->second.controller()->path() != cgroup_v2_root) {
        cgroup_v2_root = it->second.controller()->path();
    }

    const std::string file_name = cgroup_v2_root + "/cgroup.controllers";
    std::string content;
    if (!android::base::ReadFileToString(file_name, &content)) {
        PLOG(ERROR) << "Failed to read cgroup controllers from " << file_name;
        return {};
    }

    // If we've forced memcg to v2 and it's not available, then it could only have been disabled
    // on the kernel command line (GKI sets CONFIG_MEMCG).
    return content.find("memory") == std::string::npos;
}

static bool CreateV2SubHierarchy(const std::string& path, const CgroupDescriptorMap& descriptors) {
    const auto cgv2_iter = descriptors.find(CGROUPV2_HIERARCHY_NAME);
    if (cgv2_iter == descriptors.end()) return false;
    const CgroupDescriptor cgv2_descriptor = cgv2_iter->second;

    if (!Mkdir(path, cgv2_descriptor.mode(), cgv2_descriptor.uid(), cgv2_descriptor.gid())) {
        PLOG(ERROR) << "Failed to create directory for " << path;
        return false;
    }

    // Activate all v2 controllers in path so they can be activated in
    // children as they are created.
<<<<<<< HEAD
    for (const auto& [name, descriptor] : descriptors) {
        const CgroupController* controller = descriptor.controller();
        std::uint32_t flags = controller->flags();
        std::uint32_t max_activation_depth = controller->max_activation_depth();
        const int depth = GetCgroupDepth(controller->path(), path);

        if (controller->version() == 2 && name != CGROUPV2_HIERARCHY_NAME &&
            flags & CGROUPRC_CONTROLLER_FLAG_NEEDS_ACTIVATION && depth < max_activation_depth) {
            std::string str("+");
            str += controller->name();
            if (!android::base::WriteStringToFile(str, path + "/cgroup.subtree_control")) {
                if (flags & CGROUPRC_CONTROLLER_FLAG_OPTIONAL) {
                    PLOG(WARNING) << "Activation of cgroup controller " << str << " failed in path "
                                  << path;
                } else {
                    return false;
                }
            }
        }
    }
    return true;
=======
    return ::ActivateControllers(path, descriptors);
>>>>>>> 490b505a
}

bool CgroupSetup() {
    CgroupDescriptorMap descriptors;

    if (getpid() != 1) {
        LOG(ERROR) << "Cgroup setup can be done only by init process";
        return false;
    }

    // load cgroups.json file
    if (!ReadDescriptors(&descriptors)) {
        LOG(ERROR) << "Failed to load cgroup description file";
        return false;
    }

    // setup cgroups
    for (auto& [name, descriptor] : descriptors) {
        if (descriptor.controller()->flags() & CGROUPRC_CONTROLLER_FLAG_MOUNTED) {
            LOG(WARNING) << "Attempt to call CgroupSetup() more than once";
            return true;
        }

        if (!SetupCgroup(descriptor)) {
            // issue a warning and proceed with the next cgroup
            LOG(WARNING) << "Failed to setup " << name << " cgroup";
        }
    }

    if (android::libprocessgroup_flags::force_memcg_v2()) {
        if (MGLRUDisabled().value_or(false)) {
            LOG(WARNING) << "Memcg forced to v2 hierarchy with MGLRU disabled! "
                         << "Global reclaim performance will suffer.";
        }
        if (MEMCGDisabled(descriptors).value_or(false)) {
            LOG(WARNING) << "Memcg forced to v2 hierarchy while memcg is disabled by kernel "
                         << "command line!";
        }
    }

    // System / app isolation.
    // This really belongs in early-init in init.rc, but we cannot use the flag there.
    if (android::libprocessgroup_flags::cgroup_v2_sys_app_isolation()) {
        const auto it = descriptors.find(CGROUPV2_HIERARCHY_NAME);
        const std::string cgroup_v2_root = (it == descriptors.end())
                                                   ? CGROUP_V2_ROOT_DEFAULT
                                                   : it->second.controller()->path();

        LOG(INFO) << "Using system/app isolation under: " << cgroup_v2_root;
        if (!CreateV2SubHierarchy(cgroup_v2_root + "/apps", descriptors) ||
            !CreateV2SubHierarchy(cgroup_v2_root + "/system", descriptors)) {
            return false;
        }
    }

    return true;
}<|MERGE_RESOLUTION|>--- conflicted
+++ resolved
@@ -180,29 +180,7 @@
         return false;
     }
 
-<<<<<<< HEAD
-    if (controller->flags() & CGROUPRC_CONTROLLER_FLAG_NEEDS_ACTIVATION &&
-        controller->max_activation_depth() > 0) {
-        std::string str = "+";
-        str += controller->name();
-        std::string path = controller->path();
-        path += "/cgroup.subtree_control";
-
-        if (!android::base::WriteStringToFile(str, path)) {
-            if (IsOptionalController(controller)) {
-                PLOG(INFO) << "Failed to activate optional controller " << controller->name()
-                           << " at " << path;
-                return true;
-            }
-            PLOG(ERROR) << "Failed to activate controller " << controller->name();
-            return false;
-        }
-    }
-
-    return true;
-=======
     return ::ActivateControllers(controller->path(), {{controller->name(), descriptor}});
->>>>>>> 490b505a
 }
 
 static bool MountV1CgroupController(const CgroupDescriptor& descriptor) {
@@ -327,31 +305,7 @@
 
     // Activate all v2 controllers in path so they can be activated in
     // children as they are created.
-<<<<<<< HEAD
-    for (const auto& [name, descriptor] : descriptors) {
-        const CgroupController* controller = descriptor.controller();
-        std::uint32_t flags = controller->flags();
-        std::uint32_t max_activation_depth = controller->max_activation_depth();
-        const int depth = GetCgroupDepth(controller->path(), path);
-
-        if (controller->version() == 2 && name != CGROUPV2_HIERARCHY_NAME &&
-            flags & CGROUPRC_CONTROLLER_FLAG_NEEDS_ACTIVATION && depth < max_activation_depth) {
-            std::string str("+");
-            str += controller->name();
-            if (!android::base::WriteStringToFile(str, path + "/cgroup.subtree_control")) {
-                if (flags & CGROUPRC_CONTROLLER_FLAG_OPTIONAL) {
-                    PLOG(WARNING) << "Activation of cgroup controller " << str << " failed in path "
-                                  << path;
-                } else {
-                    return false;
-                }
-            }
-        }
-    }
-    return true;
-=======
     return ::ActivateControllers(path, descriptors);
->>>>>>> 490b505a
 }
 
 bool CgroupSetup() {
