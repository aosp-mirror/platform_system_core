/*
 *  Copyright 2014 Google, Inc
 *
 *  Licensed under the Apache License, Version 2.0 (the "License");
 *  you may not use this file except in compliance with the License.
 *  You may obtain a copy of the License at
 *
 *      http://www.apache.org/licenses/LICENSE-2.0
 *
 *  Unless required by applicable law or agreed to in writing, software
 *  distributed under the License is distributed on an "AS IS" BASIS,
 *  WITHOUT WARRANTIES OR CONDITIONS OF ANY KIND, either express or implied.
 *  See the License for the specific language governing permissions and
 *  limitations under the License.
 */

//#define LOG_NDEBUG 0
#define LOG_TAG "libprocessgroup"

#include <assert.h>
#include <dirent.h>
#include <errno.h>
#include <fcntl.h>
#include <inttypes.h>
#include <signal.h>
#include <stdio.h>
#include <stdlib.h>
#include <sys/stat.h>
#include <sys/types.h>
#include <unistd.h>

#include <chrono>
#include <map>
#include <memory>
#include <mutex>
#include <set>
#include <string>
#include <thread>

#include <android-base/file.h>
#include <android-base/logging.h>
#include <android-base/properties.h>
#include <android-base/stringprintf.h>
#include <android-base/strings.h>
#include <cutils/android_filesystem_config.h>
#include <processgroup/processgroup.h>
#include <task_profiles.h>

using android::base::GetBoolProperty;
using android::base::StartsWith;
using android::base::StringPrintf;
using android::base::WriteStringToFile;

using namespace std::chrono_literals;

#define PROCESSGROUP_CGROUP_PROCS_FILE "/cgroup.procs"

bool CgroupGetControllerPath(const std::string& cgroup_name, std::string* path) {
    auto controller = CgroupMap::GetInstance().FindController(cgroup_name);

    if (!controller.HasValue()) {
        return false;
    }

    if (path) {
        *path = controller.path();
    }

    return true;
}

bool CgroupGetAttributePath(const std::string& attr_name, std::string* path) {
    const TaskProfiles& tp = TaskProfiles::GetInstance();
    const ProfileAttribute* attr = tp.GetAttribute(attr_name);

    if (attr == nullptr) {
        return false;
    }

    if (path) {
        *path = StringPrintf("%s/%s", attr->controller()->path(), attr->file_name().c_str());
    }

    return true;
}

bool CgroupGetAttributePathForTask(const std::string& attr_name, int tid, std::string* path) {
    const TaskProfiles& tp = TaskProfiles::GetInstance();
    const ProfileAttribute* attr = tp.GetAttribute(attr_name);

    if (attr == nullptr) {
        return false;
    }

    if (!attr->GetPathForTask(tid, path)) {
        PLOG(ERROR) << "Failed to find cgroup for tid " << tid;
        return false;
    }

    return true;
}

bool UsePerAppMemcg() {
    bool low_ram_device = GetBoolProperty("ro.config.low_ram", false);
    return GetBoolProperty("ro.config.per_app_memcg", low_ram_device);
}

static bool isMemoryCgroupSupported() {
    static bool memcg_supported = CgroupMap::GetInstance().FindController("memory").IsUsable();

    return memcg_supported;
}

void DropTaskProfilesResourceCaching() {
    TaskProfiles::GetInstance().DropResourceCaching();
}

bool SetProcessProfiles(uid_t uid, pid_t pid, const std::vector<std::string>& profiles) {
    return TaskProfiles::GetInstance().SetProcessProfiles(uid, pid, profiles);
}

bool SetTaskProfiles(int tid, const std::vector<std::string>& profiles, bool use_fd_cache) {
    return TaskProfiles::GetInstance().SetTaskProfiles(tid, profiles, use_fd_cache);
}

static std::string ConvertUidToPath(const char* cgroup, uid_t uid) {
    return StringPrintf("%s/uid_%d", cgroup, uid);
}

static std::string ConvertUidPidToPath(const char* cgroup, uid_t uid, int pid) {
    return StringPrintf("%s/uid_%d/pid_%d", cgroup, uid, pid);
}

static int RemoveProcessGroup(const char* cgroup, uid_t uid, int pid, unsigned int retries) {
    int ret = 0;
    auto uid_pid_path = ConvertUidPidToPath(cgroup, uid, pid);
    auto uid_path = ConvertUidToPath(cgroup, uid);

    if (retries == 0) {
        retries = 1;
    }

    while (retries--) {
        ret = rmdir(uid_pid_path.c_str());
        if (!ret || errno != EBUSY) break;
        std::this_thread::sleep_for(5ms);
    }

    // With the exception of boot or shutdown, system uid_ folders are always populated. Spinning
    // here would needlessly delay most pid removals. Additionally, once empty a uid_ cgroup won't
    // have processes hanging on it (we've already spun for all its pid_), so there's no need to
    // spin anyway.
    rmdir(uid_path.c_str());

    return ret;
}

static bool RemoveUidProcessGroups(const std::string& uid_path) {
    std::unique_ptr<DIR, decltype(&closedir)> uid(opendir(uid_path.c_str()), closedir);
    bool empty = true;
    if (uid != NULL) {
        dirent* dir;
        while ((dir = readdir(uid.get())) != nullptr) {
            if (dir->d_type != DT_DIR) {
                continue;
            }

            if (!StartsWith(dir->d_name, "pid_")) {
                continue;
            }

            auto path = StringPrintf("%s/%s", uid_path.c_str(), dir->d_name);
            LOG(VERBOSE) << "Removing " << path;
            if (rmdir(path.c_str()) == -1) {
                if (errno != EBUSY) {
                    PLOG(WARNING) << "Failed to remove " << path;
                }
                empty = false;
            }
        }
    }
    return empty;
}

void removeAllProcessGroups() {
    LOG(VERBOSE) << "removeAllProcessGroups()";

    std::vector<std::string> cgroups;
    std::string path;

    if (CgroupGetControllerPath(CGROUPV2_CONTROLLER_NAME, &path)) {
        cgroups.push_back(path);
    }
    if (CgroupGetControllerPath("memory", &path)) {
        cgroups.push_back(path + "/apps");
    }

    for (std::string cgroup_root_path : cgroups) {
        std::unique_ptr<DIR, decltype(&closedir)> root(opendir(cgroup_root_path.c_str()), closedir);
        if (root == NULL) {
            PLOG(ERROR) << "Failed to open " << cgroup_root_path;
        } else {
            dirent* dir;
            while ((dir = readdir(root.get())) != nullptr) {
                if (dir->d_type != DT_DIR) {
                    continue;
                }

                if (!StartsWith(dir->d_name, "uid_")) {
                    continue;
                }

                auto path = StringPrintf("%s/%s", cgroup_root_path.c_str(), dir->d_name);
                if (!RemoveUidProcessGroups(path)) {
                    LOG(VERBOSE) << "Skip removing " << path;
                    continue;
                }
                LOG(VERBOSE) << "Removing " << path;
                if (rmdir(path.c_str()) == -1 && errno != EBUSY) {
                    PLOG(WARNING) << "Failed to remove " << path;
                }
            }
        }
    }
}

/**
 * Process groups are primarily created by the Zygote, meaning that uid/pid groups are created by
 * the user root. Ownership for the newly created cgroup and all of its files must thus be
 * transferred for the user/group passed as uid/gid before system_server can properly access them.
 */
static bool MkdirAndChown(const std::string& path, mode_t mode, uid_t uid, gid_t gid) {
    if (mkdir(path.c_str(), mode) == -1 && errno != EEXIST) {
        return false;
    }

    auto dir = std::unique_ptr<DIR, decltype(&closedir)>(opendir(path.c_str()), closedir);

    if (dir == NULL) {
        PLOG(ERROR) << "opendir failed for " << path;
        goto err;
    }

    struct dirent* dir_entry;
    while ((dir_entry = readdir(dir.get()))) {
        if (!strcmp("..", dir_entry->d_name)) {
            continue;
        }

        std::string file_path = path + "/" + dir_entry->d_name;

        if (lchown(file_path.c_str(), uid, gid) < 0) {
            PLOG(ERROR) << "lchown failed for " << file_path;
            goto err;
        }

        if (fchmodat(AT_FDCWD, file_path.c_str(), mode, AT_SYMLINK_NOFOLLOW) != 0) {
            PLOG(ERROR) << "fchmodat failed for " << file_path;
            goto err;
        }
    }

    return true;
err:
    int saved_errno = errno;
    rmdir(path.c_str());
    errno = saved_errno;

    return false;
}

// Returns number of processes killed on success
// Returns 0 if there are no processes in the process cgroup left to kill
// Returns -1 on error
static int DoKillProcessGroupOnce(const char* cgroup, uid_t uid, int initialPid, int signal) {
    auto path = ConvertUidPidToPath(cgroup, uid, initialPid) + PROCESSGROUP_CGROUP_PROCS_FILE;
    std::unique_ptr<FILE, decltype(&fclose)> fd(fopen(path.c_str(), "re"), fclose);
    if (!fd) {
        if (errno == ENOENT) {
            // This happens when process is already dead
            return 0;
        }
        PLOG(WARNING) << "Failed to open process cgroup uid " << uid << " pid " << initialPid;
        return -1;
    }

    // We separate all of the pids in the cgroup into those pids that are also the leaders of
    // process groups (stored in the pgids set) and those that are not (stored in the pids set).
    std::set<pid_t> pgids;
    pgids.emplace(initialPid);
    std::set<pid_t> pids;

    pid_t pid;
    int processes = 0;
    while (fscanf(fd.get(), "%d\n", &pid) == 1 && pid >= 0) {
        processes++;
        if (pid == 0) {
            // Should never happen...  but if it does, trying to kill this
            // will boomerang right back and kill us!  Let's not let that happen.
            LOG(WARNING) << "Yikes, we've been told to kill pid 0!  How about we don't do that?";
            continue;
        }
        pid_t pgid = getpgid(pid);
        if (pgid == -1) PLOG(ERROR) << "getpgid(" << pid << ") failed";
        if (pgid == pid) {
            pgids.emplace(pid);
        } else {
            pids.emplace(pid);
        }
    }

    // Erase all pids that will be killed when we kill the process groups.
    for (auto it = pids.begin(); it != pids.end();) {
        pid_t pgid = getpgid(*it);
        if (pgids.count(pgid) == 1) {
            it = pids.erase(it);
        } else {
            ++it;
        }
    }

    // Kill all process groups.
    for (const auto pgid : pgids) {
        LOG(VERBOSE) << "Killing process group " << -pgid << " in uid " << uid
                     << " as part of process cgroup " << initialPid;

        if (kill(-pgid, signal) == -1 && errno != ESRCH) {
            PLOG(WARNING) << "kill(" << -pgid << ", " << signal << ") failed";
        }
    }

    // Kill remaining pids.
    for (const auto pid : pids) {
        LOG(VERBOSE) << "Killing pid " << pid << " in uid " << uid << " as part of process cgroup "
                     << initialPid;

        if (kill(pid, signal) == -1 && errno != ESRCH) {
            PLOG(WARNING) << "kill(" << pid << ", " << signal << ") failed";
        }
    }

    return feof(fd.get()) ? processes : -1;
}

static int KillProcessGroup(uid_t uid, int initialPid, int signal, int retries,
                            int* max_processes) {
    std::string hierarchy_root_path;
    CgroupGetControllerPath(CGROUPV2_CONTROLLER_NAME, &hierarchy_root_path);
    const char* cgroup = hierarchy_root_path.c_str();

    std::chrono::steady_clock::time_point start = std::chrono::steady_clock::now();

    if (max_processes != nullptr) {
        *max_processes = 0;
    }

    int retry = retries;
    int processes;
    while ((processes = DoKillProcessGroupOnce(cgroup, uid, initialPid, signal)) > 0) {
        if (max_processes != nullptr && processes > *max_processes) {
            *max_processes = processes;
        }
        LOG(VERBOSE) << "Killed " << processes << " processes for processgroup " << initialPid;
        if (retry > 0) {
            std::this_thread::sleep_for(5ms);
            --retry;
        } else {
            break;
        }
    }

    if (processes < 0) {
        PLOG(ERROR) << "Error encountered killing process cgroup uid " << uid << " pid "
                    << initialPid;
        return -1;
    }

    std::chrono::steady_clock::time_point end = std::chrono::steady_clock::now();
    auto ms = std::chrono::duration_cast<std::chrono::milliseconds>(end - start).count();

    // We only calculate the number of 'processes' when killing the processes.
    // In the retries == 0 case, we only kill the processes once and therefore
    // will not have waited then recalculated how many processes are remaining
    // after the first signals have been sent.
    // Logging anything regarding the number of 'processes' here does not make sense.

    if (processes == 0) {
        if (retries > 0) {
            LOG(INFO) << "Successfully killed process cgroup uid " << uid << " pid " << initialPid
                      << " in " << static_cast<int>(ms) << "ms";
        }

        int err = RemoveProcessGroup(cgroup, uid, initialPid, retries);

        if (isMemoryCgroupSupported() && UsePerAppMemcg()) {
            std::string memory_path;
            CgroupGetControllerPath("memory", &memory_path);
            memory_path += "/apps";
            if (RemoveProcessGroup(memory_path.c_str(), uid, initialPid, retries)) return -1;
        }

        return err;
    } else {
        if (retries > 0) {
            LOG(ERROR) << "Failed to kill process cgroup uid " << uid << " pid " << initialPid
                       << " in " << static_cast<int>(ms) << "ms, " << processes
                       << " processes remain";
        }
        return -1;
    }
}

int killProcessGroup(uid_t uid, int initialPid, int signal, int* max_processes) {
    return KillProcessGroup(uid, initialPid, signal, 40 /*retries*/, max_processes);
}

int killProcessGroupOnce(uid_t uid, int initialPid, int signal, int* max_processes) {
    return KillProcessGroup(uid, initialPid, signal, 0 /*retries*/, max_processes);
}

static int createProcessGroupInternal(uid_t uid, int initialPid, std::string cgroup) {
    auto uid_path = ConvertUidToPath(cgroup.c_str(), uid);

<<<<<<< HEAD
    if (!MkdirAndChown(uid_path, 0750, AID_SYSTEM, AID_SYSTEM)) {
=======
    struct stat cgroup_stat;
    mode_t cgroup_mode = 0750;
    gid_t cgroup_uid = AID_SYSTEM;
    uid_t cgroup_gid = AID_SYSTEM;

    if (stat(cgroup.c_str(), &cgroup_stat) == 1) {
        PLOG(ERROR) << "Failed to get stats for " << cgroup;
    } else {
        cgroup_mode = cgroup_stat.st_mode;
        cgroup_uid = cgroup_stat.st_uid;
        cgroup_gid = cgroup_stat.st_gid;
    }

    if (!MkdirAndChown(uid_path, cgroup_mode, cgroup_uid, cgroup_gid)) {
>>>>>>> 0130a782
        PLOG(ERROR) << "Failed to make and chown " << uid_path;
        return -errno;
    }

    auto uid_pid_path = ConvertUidPidToPath(cgroup.c_str(), uid, initialPid);

    if (!MkdirAndChown(uid_pid_path, cgroup_mode, cgroup_uid, cgroup_gid)) {
        PLOG(ERROR) << "Failed to make and chown " << uid_pid_path;
        return -errno;
    }

    auto uid_pid_procs_file = uid_pid_path + PROCESSGROUP_CGROUP_PROCS_FILE;

    int ret = 0;
    if (!WriteStringToFile(std::to_string(initialPid), uid_pid_procs_file)) {
        ret = -errno;
        PLOG(ERROR) << "Failed to write '" << initialPid << "' to " << uid_pid_procs_file;
    }

    return ret;
}

int createProcessGroup(uid_t uid, int initialPid, bool memControl) {
    std::string cgroup;

    if (memControl && !UsePerAppMemcg()) {
        PLOG(ERROR) << "service memory controls are used without per-process memory cgroup support";
        return -EINVAL;
    }

    if (isMemoryCgroupSupported() && UsePerAppMemcg()) {
        CgroupGetControllerPath("memory", &cgroup);
        cgroup += "/apps";
        int ret = createProcessGroupInternal(uid, initialPid, cgroup);
        if (ret != 0) {
            return ret;
        }
    }

    CgroupGetControllerPath(CGROUPV2_CONTROLLER_NAME, &cgroup);
    return createProcessGroupInternal(uid, initialPid, cgroup);
}

static bool SetProcessGroupValue(int tid, const std::string& attr_name, int64_t value) {
    if (!isMemoryCgroupSupported()) {
        PLOG(ERROR) << "Memcg is not mounted.";
        return false;
    }

    std::string path;
    if (!CgroupGetAttributePathForTask(attr_name, tid, &path)) {
        PLOG(ERROR) << "Failed to find attribute '" << attr_name << "'";
        return false;
    }

    if (!WriteStringToFile(std::to_string(value), path)) {
        PLOG(ERROR) << "Failed to write '" << value << "' to " << path;
        return false;
    }
    return true;
}

bool setProcessGroupSwappiness(uid_t, int pid, int swappiness) {
    return SetProcessGroupValue(pid, "MemSwappiness", swappiness);
}

bool setProcessGroupSoftLimit(uid_t, int pid, int64_t soft_limit_in_bytes) {
    return SetProcessGroupValue(pid, "MemSoftLimit", soft_limit_in_bytes);
}

bool setProcessGroupLimit(uid_t, int pid, int64_t limit_in_bytes) {
    return SetProcessGroupValue(pid, "MemLimit", limit_in_bytes);
}<|MERGE_RESOLUTION|>--- conflicted
+++ resolved
@@ -421,9 +421,6 @@
 static int createProcessGroupInternal(uid_t uid, int initialPid, std::string cgroup) {
     auto uid_path = ConvertUidToPath(cgroup.c_str(), uid);
 
-<<<<<<< HEAD
-    if (!MkdirAndChown(uid_path, 0750, AID_SYSTEM, AID_SYSTEM)) {
-=======
     struct stat cgroup_stat;
     mode_t cgroup_mode = 0750;
     gid_t cgroup_uid = AID_SYSTEM;
@@ -438,7 +435,6 @@
     }
 
     if (!MkdirAndChown(uid_path, cgroup_mode, cgroup_uid, cgroup_gid)) {
->>>>>>> 0130a782
         PLOG(ERROR) << "Failed to make and chown " << uid_path;
         return -errno;
     }
