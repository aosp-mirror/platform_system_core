--- conflicted
+++ resolved
@@ -207,11 +207,6 @@
         return false;
       }
 
-<<<<<<< HEAD
-      if (!NativeBridgeLinkNamespaces(ns, nullptr, public_libraries_.c_str())) {
-        *error_msg = NativeBridgeGetError();
-        return false;
-=======
       native_bridge_namespace_t* vendor_ns = NativeBridgeGetVendorNamespace();
 
       if (!NativeBridgeLinkNamespaces(ns, nullptr, system_public_libraries_.c_str())) {
@@ -224,7 +219,6 @@
           *error_msg = NativeBridgeGetError();
           return false;
         }
->>>>>>> bb958f0f
       }
 
       native_loader_ns = NativeLoaderNamespace(ns);
@@ -371,11 +365,7 @@
 
     // and now initialize native bridge namespaces if necessary.
     if (NativeBridgeInitialized()) {
-<<<<<<< HEAD
-      initialized_ = NativeBridgeInitAnonymousNamespace(public_libraries_.c_str(),
-=======
       initialized_ = NativeBridgeInitAnonymousNamespace(system_public_libraries_.c_str(),
->>>>>>> bb958f0f
                                                         is_native_bridge ? library_path : nullptr);
       if (!initialized_) {
         *error_msg = NativeBridgeGetError();
