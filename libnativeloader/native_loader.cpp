/*
 * Copyright (C) 2015 The Android Open Source Project
 *
 * Licensed under the Apache License, Version 2.0 (the "License");
 * you may not use this file except in compliance with the License.
 * You may obtain a copy of the License at
 *
 *      http://www.apache.org/licenses/LICENSE-2.0
 *
 * Unless required by applicable law or agreed to in writing, software
 * distributed under the License is distributed on an "AS IS" BASIS,
 * WITHOUT WARRANTIES OR CONDITIONS OF ANY KIND, either express or implied.
 * See the License for the specific language governing permissions and
 * limitations under the License.
 */

#include "nativeloader/native_loader.h"
#include "ScopedUtfChars.h"

#include <dlfcn.h>
#ifdef __ANDROID__
#include <android/dlext.h>
#include "cutils/properties.h"
#define LOG_TAG "libnativeloader"
#include "log/log.h"
#endif

#include <algorithm>
#include <vector>
#include <string>
#include <mutex>

#include "android-base/file.h"
#include "android-base/macros.h"
#include "android-base/strings.h"

namespace android {

#if defined(__ANDROID__)
static constexpr const char* kPublicNativeLibrariesSystemConfig = "/system/etc/public.libraries.txt";
static constexpr const char* kPublicNativeLibrariesVendorConfig = "/vendor/etc/public.libraries.txt";

static bool namespace_workaround_enabled(int32_t target_sdk_version) {
  return target_sdk_version <= 23;
}

class LibraryNamespaces {
 public:
  LibraryNamespaces() : initialized_(false) { }

  android_namespace_t* Create(JNIEnv* env,
                              jobject class_loader,
                              bool is_shared,
                              jstring java_library_path,
                              jstring java_permitted_path,
                              int32_t target_sdk_version) {
    ScopedUtfChars library_path(env, java_library_path);

    std::string permitted_path;
    if (java_permitted_path != nullptr) {
      ScopedUtfChars path(env, java_permitted_path);
      permitted_path = path.c_str();
    } else {
      // (http://b/27588281) This is a workaround for apps using custom
      // classloaders and calling System.load() with an absolute path which
      // is outside of the classloader library search path.
      //
      // This part effectively allows such a classloader to access anything
      // under /data
      permitted_path = "/data";
    }

    if (!initialized_ && !InitPublicNamespace(library_path.c_str(), target_sdk_version)) {
      return nullptr;
    }

    android_namespace_t* ns = FindNamespaceByClassLoader(env, class_loader);

    LOG_ALWAYS_FATAL_IF(ns != nullptr,
                        "There is already a namespace associated with this classloader");

    uint64_t namespace_type = ANDROID_NAMESPACE_TYPE_ISOLATED;
    if (is_shared) {
      namespace_type |= ANDROID_NAMESPACE_TYPE_SHARED;
    }

    ns = android_create_namespace("classloader-namespace",
                                  nullptr,
                                  library_path.c_str(),
                                  namespace_type,
                                  !permitted_path.empty() ?
                                      permitted_path.c_str() :
                                      nullptr);

    if (ns != nullptr) {
      namespaces_.push_back(std::make_pair(env->NewWeakGlobalRef(class_loader), ns));
    }

    return ns;
  }

  android_namespace_t* FindNamespaceByClassLoader(JNIEnv* env, jobject class_loader) {
    auto it = std::find_if(namespaces_.begin(), namespaces_.end(),
                [&](const std::pair<jweak, android_namespace_t*>& value) {
                  return env->IsSameObject(value.first, class_loader);
                });
    return it != namespaces_.end() ? it->second : nullptr;
  }

  void Initialize() {
    std::vector<std::string> sonames;

    LOG_ALWAYS_FATAL_IF(!ReadConfig(kPublicNativeLibrariesSystemConfig, &sonames),
                        "Error reading public native library list from \"%s\": %s",
                        kPublicNativeLibrariesSystemConfig, strerror(errno));
    // This file is optional, quietly ignore if the file does not exist.
    ReadConfig(kPublicNativeLibrariesVendorConfig, &sonames);

    // android_init_namespaces() expects all the public libraries
    // to be loaded so that they can be found by soname alone.
    //
    // TODO(dimitry): this is a bit misleading since we do not know
    // if the vendor public library is going to be opened from /vendor/lib
    // we might as well end up loading them from /system/lib
    // For now we rely on CTS test to catch things like this but
    // it should probably be addressed in the future.
    for (const auto& soname : sonames) {
      dlopen(soname.c_str(), RTLD_NOW | RTLD_NODELETE);
    }

    public_libraries_ = base::Join(sonames, ':');
  }

 private:
  bool ReadConfig(const std::string& configFile, std::vector<std::string>* sonames) {
    // Read list of public native libraries from the config file.
    std::string file_content;
    if(!base::ReadFileToString(configFile, &file_content)) {
      return false;
    }

    std::vector<std::string> lines = base::Split(file_content, "\n");

    for (const auto& line : lines) {
      auto trimmed_line = base::Trim(line);
      if (trimmed_line[0] == '#' || trimmed_line.empty()) {
        continue;
      }

      sonames->push_back(trimmed_line);
    }

    return true;
  }

<<<<<<< HEAD
 private:
  bool InitPublicNamespace(const char* library_path, int32_t target_sdk_version) {
    std::string publicNativeLibraries = public_libraries_;

    // TODO (dimitry): This is a workaround for http://b/26436837
    // will be removed before the release.
    if (namespace_workaround_enabled(target_sdk_version)) {
      // check if libart.so is loaded.
      void* handle = dlopen("libart.so", RTLD_NOW | RTLD_NOLOAD);
      if (handle != nullptr) {
        publicNativeLibraries += ":libart.so";
        dlclose(handle);
      }
    }
    // END OF WORKAROUND

=======
  bool InitPublicNamespace(const char* library_path) {
>>>>>>> 663c998b
    // (http://b/25844435) - Some apps call dlopen from generated code (mono jited
    // code is one example) unknown to linker in which  case linker uses anonymous
    // namespace. The second argument specifies the search path for the anonymous
    // namespace which is the library_path of the classloader.
    initialized_ = android_init_namespaces(publicNativeLibraries.c_str(), library_path);

    return initialized_;
  }

  bool initialized_;
  std::vector<std::pair<jweak, android_namespace_t*>> namespaces_;
  std::string public_libraries_;


  DISALLOW_COPY_AND_ASSIGN(LibraryNamespaces);
};

static std::mutex g_namespaces_mutex;
static LibraryNamespaces* g_namespaces = new LibraryNamespaces;

static bool namespaces_enabled(uint32_t target_sdk_version) {
  return target_sdk_version > 0;
}
#endif

void InitializeNativeLoader() {
#if defined(__ANDROID__)
  std::lock_guard<std::mutex> guard(g_namespaces_mutex);
  g_namespaces->Initialize();
#endif
}


jstring CreateClassLoaderNamespace(JNIEnv* env,
                                   int32_t target_sdk_version,
                                   jobject class_loader,
                                   bool is_shared,
                                   jstring library_path,
                                   jstring permitted_path) {
#if defined(__ANDROID__)
  if (!namespaces_enabled(target_sdk_version)) {
    return nullptr;
  }

  std::lock_guard<std::mutex> guard(g_namespaces_mutex);
  android_namespace_t* ns = g_namespaces->Create(env,
                                                 class_loader,
                                                 is_shared,
                                                 library_path,
                                                 permitted_path,
                                                 target_sdk_version);
  if (ns == nullptr) {
    return env->NewStringUTF(dlerror());
  }
#else
  UNUSED(env, target_sdk_version, class_loader, is_shared,
         library_path, permitted_path);
#endif
  return nullptr;
}

void* OpenNativeLibrary(JNIEnv* env,
                        int32_t target_sdk_version,
                        const char* path,
                        jobject class_loader,
                        jstring library_path) {
#if defined(__ANDROID__)
  if (!namespaces_enabled(target_sdk_version) || class_loader == nullptr) {
    return dlopen(path, RTLD_NOW);
  }

  std::lock_guard<std::mutex> guard(g_namespaces_mutex);
  android_namespace_t* ns = g_namespaces->FindNamespaceByClassLoader(env, class_loader);

  if (ns == nullptr) {
    // This is the case where the classloader was not created by ApplicationLoaders
    // In this case we create an isolated not-shared namespace for it.
    ns = g_namespaces->Create(env, class_loader, false, library_path, nullptr, target_sdk_version);
    if (ns == nullptr) {
      return nullptr;
    }
  }

  android_dlextinfo extinfo;
  extinfo.flags = ANDROID_DLEXT_USE_NAMESPACE;
  extinfo.library_namespace = ns;

  return android_dlopen_ext(path, RTLD_NOW, &extinfo);
#else
  UNUSED(env, target_sdk_version, class_loader, library_path);
  return dlopen(path, RTLD_NOW);
#endif
}

#if defined(__ANDROID__)
android_namespace_t* FindNamespaceByClassLoader(JNIEnv* env, jobject class_loader) {
  std::lock_guard<std::mutex> guard(g_namespaces_mutex);
  return g_namespaces->FindNamespaceByClassLoader(env, class_loader);
}
#endif

}; //  android namespace<|MERGE_RESOLUTION|>--- conflicted
+++ resolved
@@ -153,8 +153,6 @@
     return true;
   }
 
-<<<<<<< HEAD
- private:
   bool InitPublicNamespace(const char* library_path, int32_t target_sdk_version) {
     std::string publicNativeLibraries = public_libraries_;
 
@@ -170,9 +168,6 @@
     }
     // END OF WORKAROUND
 
-=======
-  bool InitPublicNamespace(const char* library_path) {
->>>>>>> 663c998b
     // (http://b/25844435) - Some apps call dlopen from generated code (mono jited
     // code is one example) unknown to linker in which  case linker uses anonymous
     // namespace. The second argument specifies the search path for the anonymous
