/*
 * Copyright (C) 2018 The Android Open Source Project
 *
 * Licensed under the Apache License, Version 2.0 (the "License");
 * you may not use this file except in compliance with the License.
 * You may obtain a copy of the License at
 *
 *      http://www.apache.org/licenses/LICENSE-2.0
 *
 * Unless required by applicable law or agreed to in writing, software
 * distributed under the License is distributed on an "AS IS" BASIS,
 * WITHOUT WARRANTIES OR CONDITIONS OF ANY KIND, either express or implied.
 * See the License for the specific language governing permissions and
 * limitations under the License.
 */

#include "first_stage_init.h"

#include <dirent.h>
#include <fcntl.h>
#include <paths.h>
#include <stdlib.h>
#include <sys/mount.h>
#include <sys/stat.h>
#include <sys/sysmacros.h>
#include <sys/types.h>
#include <sys/utsname.h>
#include <unistd.h>

#include <filesystem>
#include <string>
#include <vector>

#include <android-base/chrono_utils.h>
#include <android-base/file.h>
#include <android-base/logging.h>
#include <modprobe/modprobe.h>
#include <private/android_filesystem_config.h>

#include "debug_ramdisk.h"
#include "first_stage_console.h"
#include "first_stage_mount.h"
#include "reboot_utils.h"
#include "second_stage_resources.h"
#include "snapuserd_transition.h"
#include "switch_root.h"
#include "util.h"

using android::base::boot_clock;

using namespace std::literals;

namespace fs = std::filesystem;

namespace android {
namespace init {

namespace {

void FreeRamdisk(DIR* dir, dev_t dev) {
    int dfd = dirfd(dir);

    dirent* de;
    while ((de = readdir(dir)) != nullptr) {
        if (de->d_name == "."s || de->d_name == ".."s) {
            continue;
        }

        bool is_dir = false;

        if (de->d_type == DT_DIR || de->d_type == DT_UNKNOWN) {
            struct stat info;
            if (fstatat(dfd, de->d_name, &info, AT_SYMLINK_NOFOLLOW) != 0) {
                continue;
            }

            if (info.st_dev != dev) {
                continue;
            }

            if (S_ISDIR(info.st_mode)) {
                is_dir = true;
                auto fd = openat(dfd, de->d_name, O_RDONLY | O_DIRECTORY | O_CLOEXEC);
                if (fd >= 0) {
                    auto subdir =
                            std::unique_ptr<DIR, decltype(&closedir)>{fdopendir(fd), closedir};
                    if (subdir) {
                        FreeRamdisk(subdir.get(), dev);
                    } else {
                        close(fd);
                    }
                }
            }
        } else if (de->d_type == DT_REG) {
            // Do not free snapuserd if we will need the ramdisk copy during the
            // selinux transition.
            if (de->d_name == "snapuserd"s && IsFirstStageSnapuserdRunning()) {
                continue;
            }
        }
        unlinkat(dfd, de->d_name, is_dir ? AT_REMOVEDIR : 0);
    }
}

bool ForceNormalBoot(const std::string& cmdline, const std::string& bootconfig) {
    return bootconfig.find("androidboot.force_normal_boot = \"1\"") != std::string::npos ||
           cmdline.find("androidboot.force_normal_boot=1") != std::string::npos;
}

}  // namespace

std::string GetModuleLoadList(bool recovery, const std::string& dir_path) {
    auto module_load_file = "modules.load";
    if (recovery) {
        struct stat fileStat;
        std::string recovery_load_path = dir_path + "/modules.load.recovery";
        if (!stat(recovery_load_path.c_str(), &fileStat)) {
            module_load_file = "modules.load.recovery";
        }
    }

    return module_load_file;
}

#define MODULE_BASE_DIR "/lib/modules"
bool LoadKernelModules(bool recovery, bool want_console, int& modules_loaded) {
    struct utsname uts;
    if (uname(&uts)) {
        LOG(FATAL) << "Failed to get kernel version.";
    }
    int major, minor;
    if (sscanf(uts.release, "%d.%d", &major, &minor) != 2) {
        LOG(FATAL) << "Failed to parse kernel version " << uts.release;
    }

    std::unique_ptr<DIR, decltype(&closedir)> base_dir(opendir(MODULE_BASE_DIR), closedir);
    if (!base_dir) {
        LOG(INFO) << "Unable to open /lib/modules, skipping module loading.";
        return true;
    }
    dirent* entry;
    std::vector<std::string> module_dirs;
    while ((entry = readdir(base_dir.get()))) {
        if (entry->d_type != DT_DIR) {
            continue;
        }
        int dir_major, dir_minor;
        if (sscanf(entry->d_name, "%d.%d", &dir_major, &dir_minor) != 2 || dir_major != major ||
            dir_minor != minor) {
            continue;
        }
        module_dirs.emplace_back(entry->d_name);
    }

    // Sort the directories so they are iterated over during module loading
    // in a consistent order. Alphabetical sorting is fine here because the
    // kernel version at the beginning of the directory name must match the
    // current kernel version, so the sort only applies to a label that
    // follows the kernel version, for example /lib/modules/5.4 vs.
    // /lib/modules/5.4-gki.
    std::sort(module_dirs.begin(), module_dirs.end());

    for (const auto& module_dir : module_dirs) {
        std::string dir_path = MODULE_BASE_DIR "/";
        dir_path.append(module_dir);
        Modprobe m({dir_path}, GetModuleLoadList(recovery, dir_path));
        bool retval = m.LoadListedModules(!want_console);
        modules_loaded = m.GetModuleCount();
        if (modules_loaded > 0) {
            return retval;
        }
    }

    Modprobe m({MODULE_BASE_DIR}, GetModuleLoadList(recovery, MODULE_BASE_DIR));
    bool retval = m.LoadListedModules(!want_console);
    modules_loaded = m.GetModuleCount();
    if (modules_loaded > 0) {
        return retval;
    }
    return true;
}

int FirstStageMain(int argc, char** argv) {
    if (REBOOT_BOOTLOADER_ON_PANIC) {
        InstallRebootSignalHandlers();
    }

    boot_clock::time_point start_time = boot_clock::now();

    std::vector<std::pair<std::string, int>> errors;
#define CHECKCALL(x) \
    if ((x) != 0) errors.emplace_back(#x " failed", errno);

    // Clear the umask.
    umask(0);

    CHECKCALL(clearenv());
    CHECKCALL(setenv("PATH", _PATH_DEFPATH, 1));
    // Get the basic filesystem setup we need put together in the initramdisk
    // on / and then we'll let the rc file figure out the rest.
    CHECKCALL(mount("tmpfs", "/dev", "tmpfs", MS_NOSUID, "mode=0755"));
    CHECKCALL(mkdir("/dev/pts", 0755));
    CHECKCALL(mkdir("/dev/socket", 0755));
    CHECKCALL(mkdir("/dev/dm-user", 0755));
    CHECKCALL(mount("devpts", "/dev/pts", "devpts", 0, NULL));
#define MAKE_STR(x) __STRING(x)
    CHECKCALL(mount("proc", "/proc", "proc", 0, "hidepid=2,gid=" MAKE_STR(AID_READPROC)));
#undef MAKE_STR
    // Don't expose the raw commandline to unprivileged processes.
    CHECKCALL(chmod("/proc/cmdline", 0440));
    std::string cmdline;
    android::base::ReadFileToString("/proc/cmdline", &cmdline);
    // Don't expose the raw bootconfig to unprivileged processes.
    chmod("/proc/bootconfig", 0440);
    std::string bootconfig;
    android::base::ReadFileToString("/proc/bootconfig", &bootconfig);
    gid_t groups[] = {AID_READPROC};
    CHECKCALL(setgroups(arraysize(groups), groups));
    CHECKCALL(mount("sysfs", "/sys", "sysfs", 0, NULL));
    CHECKCALL(mount("selinuxfs", "/sys/fs/selinux", "selinuxfs", 0, NULL));

    CHECKCALL(mknod("/dev/kmsg", S_IFCHR | 0600, makedev(1, 11)));

    if constexpr (WORLD_WRITABLE_KMSG) {
        CHECKCALL(mknod("/dev/kmsg_debug", S_IFCHR | 0622, makedev(1, 11)));
    }

    CHECKCALL(mknod("/dev/random", S_IFCHR | 0666, makedev(1, 8)));
    CHECKCALL(mknod("/dev/urandom", S_IFCHR | 0666, makedev(1, 9)));

    // This is needed for log wrapper, which gets called before ueventd runs.
    CHECKCALL(mknod("/dev/ptmx", S_IFCHR | 0666, makedev(5, 2)));
    CHECKCALL(mknod("/dev/null", S_IFCHR | 0666, makedev(1, 3)));

    // These below mounts are done in first stage init so that first stage mount can mount
    // subdirectories of /mnt/{vendor,product}/.  Other mounts, not required by first stage mount,
    // should be done in rc files.
    // Mount staging areas for devices managed by vold
    // See storage config details at http://source.android.com/devices/storage/
    CHECKCALL(mount("tmpfs", "/mnt", "tmpfs", MS_NOEXEC | MS_NOSUID | MS_NODEV,
                    "mode=0755,uid=0,gid=1000"));
    // /mnt/vendor is used to mount vendor-specific partitions that can not be
    // part of the vendor partition, e.g. because they are mounted read-write.
    CHECKCALL(mkdir("/mnt/vendor", 0755));
    // /mnt/product is used to mount product-specific partitions that can not be
    // part of the product partition, e.g. because they are mounted read-write.
    CHECKCALL(mkdir("/mnt/product", 0755));

    // /debug_ramdisk is used to preserve additional files from the debug ramdisk
    CHECKCALL(mount("tmpfs", "/debug_ramdisk", "tmpfs", MS_NOEXEC | MS_NOSUID | MS_NODEV,
                    "mode=0755,uid=0,gid=0"));

    // /second_stage_resources is used to preserve files from first to second
    // stage init
    CHECKCALL(mount("tmpfs", kSecondStageRes, "tmpfs", MS_NOEXEC | MS_NOSUID | MS_NODEV,
                    "mode=0755,uid=0,gid=0"))
#undef CHECKCALL

    SetStdioToDevNull(argv);
    // Now that tmpfs is mounted on /dev and we have /dev/kmsg, we can actually
    // talk to the outside world...
    InitKernelLogging(argv);

    if (!errors.empty()) {
        for (const auto& [error_string, error_errno] : errors) {
            LOG(ERROR) << error_string << " " << strerror(error_errno);
        }
        LOG(FATAL) << "Init encountered errors starting first stage, aborting";
    }

    LOG(INFO) << "init first stage started!";

    auto old_root_dir = std::unique_ptr<DIR, decltype(&closedir)>{opendir("/"), closedir};
    if (!old_root_dir) {
        PLOG(ERROR) << "Could not opendir(\"/\"), not freeing ramdisk";
    }

    struct stat old_root_info;
    if (stat("/", &old_root_info) != 0) {
        PLOG(ERROR) << "Could not stat(\"/\"), not freeing ramdisk";
        old_root_dir.reset();
    }

    auto want_console = ALLOW_FIRST_STAGE_CONSOLE ? FirstStageConsole(cmdline, bootconfig) : 0;

    boot_clock::time_point module_start_time = boot_clock::now();
    int module_count = 0;
    if (!LoadKernelModules(IsRecoveryMode() && !ForceNormalBoot(cmdline, bootconfig), want_console,
                           module_count)) {
        if (want_console != FirstStageConsoleParam::DISABLED) {
            LOG(ERROR) << "Failed to load kernel modules, starting console";
        } else {
            LOG(FATAL) << "Failed to load kernel modules";
        }
    }
    if (module_count > 0) {
        auto module_elapse_time = std::chrono::duration_cast<std::chrono::milliseconds>(
                boot_clock::now() - module_start_time);
        setenv(kEnvInitModuleDurationMs, std::to_string(module_elapse_time.count()).c_str(), 1);
        LOG(INFO) << "Loaded " << module_count << " kernel modules took "
                  << module_elapse_time.count() << " ms";
    }


    bool created_devices = false;
    if (want_console == FirstStageConsoleParam::CONSOLE_ON_FAILURE) {
        if (!IsRecoveryMode()) {
            created_devices = DoCreateDevices();
            if (!created_devices){
                LOG(ERROR) << "Failed to create device nodes early";
            }
        }
        StartConsole(cmdline);
    }

    if (access(kBootImageRamdiskProp, F_OK) == 0) {
        std::string dest = GetRamdiskPropForSecondStage();
        std::string dir = android::base::Dirname(dest);
        std::error_code ec;
        if (!fs::create_directories(dir, ec) && !!ec) {
            LOG(FATAL) << "Can't mkdir " << dir << ": " << ec.message();
        }
        if (!fs::copy_file(kBootImageRamdiskProp, dest, ec)) {
            LOG(FATAL) << "Can't copy " << kBootImageRamdiskProp << " to " << dest << ": "
                       << ec.message();
        }
        LOG(INFO) << "Copied ramdisk prop to " << dest;
    }

    // If "/force_debuggable" is present, the second-stage init will use a userdebug
    // sepolicy and load adb_debug.prop to allow adb root, if the device is unlocked.
<<<<<<< HEAD
    if (access("/force_debuggable", F_OK) == 0) {
        std::error_code ec;  // to invoke the overloaded copy_file() that won't throw.
        if (!fs::copy_file("/adb_debug.prop", kDebugRamdiskProp, ec) ||
            !fs::copy_file("/userdebug_plat_sepolicy.cil", kDebugRamdiskSEPolicy, ec)) {
=======
    bool found_debuggable = false;
    std::string adb_debug_prop("/adb_debug.prop");
    std::string userdebug_sepolicy("/userdebug_plat_sepolicy.cil");
    if (access("/force_debuggable", F_OK) == 0) {
        found_debuggable = true;
    } else if (access("/first_stage_ramdisk/force_debuggable", F_OK) == 0) {
        // Fallback to legacy debug resource paths.
        // TODO(b/186485355): removes the fallback path once it is not needed.
        found_debuggable = true;
        adb_debug_prop.insert(0, "/first_stage_ramdisk");
        userdebug_sepolicy.insert(0, "/first_stage_ramdisk");
    }

    if (found_debuggable) {
        std::error_code ec;  // to invoke the overloaded copy_file() that won't throw.
        if (!fs::copy_file(adb_debug_prop, kDebugRamdiskProp, ec) ||
            !fs::copy_file(userdebug_sepolicy, kDebugRamdiskSEPolicy, ec)) {
>>>>>>> c4a1a32e
            LOG(ERROR) << "Failed to setup debug ramdisk";
        } else {
            // setenv for second-stage init to read above kDebugRamdisk* files.
            setenv("INIT_FORCE_DEBUGGABLE", "true", 1);
        }
    }

    if (ForceNormalBoot(cmdline, bootconfig)) {
        mkdir("/first_stage_ramdisk", 0755);
        // SwitchRoot() must be called with a mount point as the target, so we bind mount the
        // target directory to itself here.
        if (mount("/first_stage_ramdisk", "/first_stage_ramdisk", nullptr, MS_BIND, nullptr) != 0) {
            LOG(FATAL) << "Could not bind mount /first_stage_ramdisk to itself";
        }
        SwitchRoot("/first_stage_ramdisk");
    }

    if (!DoFirstStageMount(!created_devices)) {
        LOG(FATAL) << "Failed to mount required partitions early ...";
    }

    struct stat new_root_info;
    if (stat("/", &new_root_info) != 0) {
        PLOG(ERROR) << "Could not stat(\"/\"), not freeing ramdisk";
        old_root_dir.reset();
    }

    if (old_root_dir && old_root_info.st_dev != new_root_info.st_dev) {
        FreeRamdisk(old_root_dir.get(), old_root_info.st_dev);
    }

    SetInitAvbVersionInRecovery();

    setenv(kEnvFirstStageStartedAt, std::to_string(start_time.time_since_epoch().count()).c_str(),
           1);

    const char* path = "/system/bin/init";
    const char* args[] = {path, "selinux_setup", nullptr};
    auto fd = open("/dev/kmsg", O_WRONLY | O_CLOEXEC);
    dup2(fd, STDOUT_FILENO);
    dup2(fd, STDERR_FILENO);
    close(fd);
    execv(path, const_cast<char**>(args));

    // execv() only returns if an error happened, in which case we
    // panic and never fall through this conditional.
    PLOG(FATAL) << "execv(\"" << path << "\") failed";

    return 1;
}

}  // namespace init
}  // namespace android<|MERGE_RESOLUTION|>--- conflicted
+++ resolved
@@ -329,12 +329,6 @@
 
     // If "/force_debuggable" is present, the second-stage init will use a userdebug
     // sepolicy and load adb_debug.prop to allow adb root, if the device is unlocked.
-<<<<<<< HEAD
-    if (access("/force_debuggable", F_OK) == 0) {
-        std::error_code ec;  // to invoke the overloaded copy_file() that won't throw.
-        if (!fs::copy_file("/adb_debug.prop", kDebugRamdiskProp, ec) ||
-            !fs::copy_file("/userdebug_plat_sepolicy.cil", kDebugRamdiskSEPolicy, ec)) {
-=======
     bool found_debuggable = false;
     std::string adb_debug_prop("/adb_debug.prop");
     std::string userdebug_sepolicy("/userdebug_plat_sepolicy.cil");
@@ -352,7 +346,6 @@
         std::error_code ec;  // to invoke the overloaded copy_file() that won't throw.
         if (!fs::copy_file(adb_debug_prop, kDebugRamdiskProp, ec) ||
             !fs::copy_file(userdebug_sepolicy, kDebugRamdiskSEPolicy, ec)) {
->>>>>>> c4a1a32e
             LOG(ERROR) << "Failed to setup debug ramdisk";
         } else {
             // setenv for second-stage init to read above kDebugRamdisk* files.
