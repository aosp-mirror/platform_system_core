/*
 * Copyright (C) 2008 The Android Open Source Project
 * All rights reserved.
 *
 * Redistribution and use in source and binary forms, with or without
 * modification, are permitted provided that the following conditions
 * are met:
 *  * Redistributions of source code must retain the above copyright
 *    notice, this list of conditions and the following disclaimer.
 *  * Redistributions in binary form must reproduce the above copyright
 *    notice, this list of conditions and the following disclaimer in
 *    the documentation and/or other materials provided with the 
 *    distribution.
 *
 * THIS SOFTWARE IS PROVIDED BY THE COPYRIGHT HOLDERS AND CONTRIBUTORS
 * "AS IS" AND ANY EXPRESS OR IMPLIED WARRANTIES, INCLUDING, BUT NOT
 * LIMITED TO, THE IMPLIED WARRANTIES OF MERCHANTABILITY AND FITNESS
 * FOR A PARTICULAR PURPOSE ARE DISCLAIMED. IN NO EVENT SHALL THE
 * COPYRIGHT OWNER OR CONTRIBUTORS BE LIABLE FOR ANY DIRECT, INDIRECT,
 * INCIDENTAL, SPECIAL, EXEMPLARY, OR CONSEQUENTIAL DAMAGES (INCLUDING,
 * BUT NOT LIMITED TO, PROCUREMENT OF SUBSTITUTE GOODS OR SERVICES; LOSS
 * OF USE, DATA, OR PROFITS; OR BUSINESS INTERRUPTION) HOWEVER CAUSED 
 * AND ON ANY THEORY OF LIABILITY, WHETHER IN CONTRACT, STRICT LIABILITY,
 * OR TORT (INCLUDING NEGLIGENCE OR OTHERWISE) ARISING IN ANY WAY OUT
 * OF THE USE OF THIS SOFTWARE, EVEN IF ADVISED OF THE POSSIBILITY OF
 * SUCH DAMAGE.
 */

#include <stdio.h>
#include <stdlib.h>
#include <stdarg.h>
#include <string.h>
#include <errno.h>
#include <fcntl.h>
#include <unistd.h>
#include <limits.h>
#include <ctype.h>

#include <sys/time.h>
#include <bootimg.h>
#include <zipfile/zipfile.h>

#include "fastboot.h"

void bootimg_set_cmdline(boot_img_hdr *h, const char *cmdline);

boot_img_hdr *mkbootimg(void *kernel, unsigned kernel_size,
                        void *ramdisk, unsigned ramdisk_size,
                        void *second, unsigned second_size,
                        unsigned page_size, unsigned base,
                        unsigned *bootimg_size);

static usb_handle *usb = 0;
static const char *serial = 0;
static const char *product = 0;
static const char *cmdline = 0;
static int wipe_data = 0;
static unsigned short vendor_id = 0;

static unsigned base_addr = 0x10000000;

void die(const char *fmt, ...)
{
    va_list ap;
    va_start(ap, fmt);
    fprintf(stderr,"error: ");
    vfprintf(stderr, fmt, ap);
    fprintf(stderr,"\n");
    va_end(ap);
    exit(1);
}    

void get_my_path(char *path);

char *find_item(const char *item, const char *product)
{
    char *dir;
    char *fn;
    char path[PATH_MAX + 128];

    if(!strcmp(item,"boot")) {
        fn = "boot.img";
    } else if(!strcmp(item,"recovery")) {
        fn = "recovery.img";
    } else if(!strcmp(item,"system")) {
        fn = "system.img";
    } else if(!strcmp(item,"userdata")) {
        fn = "userdata.img";
    } else if(!strcmp(item,"info")) {
        fn = "android-info.txt";
    } else {
        fprintf(stderr,"unknown partition '%s'\n", item);
        return 0;
    }

    if(product) {
        get_my_path(path);
        sprintf(path + strlen(path),
                "../../../target/product/%s/%s", product, fn);
        return strdup(path);
    }
        
    dir = getenv("ANDROID_PRODUCT_OUT");
    if((dir == 0) || (dir[0] == 0)) {
        die("neither -p product specified nor ANDROID_PRODUCT_OUT set");
        return 0;
    }
    
    sprintf(path, "%s/%s", dir, fn);
    return strdup(path);
}

#ifdef _WIN32
void *load_file(const char *fn, unsigned *_sz);
#else
void *load_file(const char *fn, unsigned *_sz)
{
    char *data;
    int sz;
    int fd;

    data = 0;
    fd = open(fn, O_RDONLY);
    if(fd < 0) return 0;

    sz = lseek(fd, 0, SEEK_END);
    if(sz < 0) goto oops;

    if(lseek(fd, 0, SEEK_SET) != 0) goto oops;

    data = (char*) malloc(sz);
    if(data == 0) goto oops;

    if(read(fd, data, sz) != sz) goto oops;
    close(fd);

    if(_sz) *_sz = sz;
    return data;

oops:
    close(fd);
    if(data != 0) free(data);
    return 0;
}
#endif

int match_fastboot(usb_ifc_info *info)
{
    if(!(vendor_id && (info->dev_vendor == vendor_id)) &&
       (info->dev_vendor != 0x18d1) &&  // Google
       (info->dev_vendor != 0x0451) &&
<<<<<<< HEAD
       (info->dev_vendor != 0x22b8) &&  // Motorola
       (info->dev_vendor != 0x0bb4))    // HTC
            return -1;
=======
       (info->dev_vendor != 0x0502) &&
       (info->dev_vendor != 0x0bb4)) return -1;
>>>>>>> e25ff1c6
    if(info->ifc_class != 0xff) return -1;
    if(info->ifc_subclass != 0x42) return -1;
    if(info->ifc_protocol != 0x03) return -1;
    // require matching serial number if a serial number is specified
    // at the command line with the -s option.
    if (serial && strcmp(serial, info->serial_number) != 0) return -1;
    return 0;
}

int list_devices_callback(usb_ifc_info *info)
{
    if (match_fastboot(info) == 0) {
        char* serial = info->serial_number;
        if (!serial[0]) {
            serial = "????????????";
        }
        // output compatible with "adb devices"
        printf("%s\tfastboot\n", serial);
    }

    return -1;
}

usb_handle *open_device(void)
{
    static usb_handle *usb = 0;
    int announce = 1;

    if(usb) return usb;
    
    for(;;) {
        usb = usb_open(match_fastboot);
        if(usb) return usb;
        if(announce) {
            announce = 0;    
            fprintf(stderr,"< waiting for device >\n");
        }
        sleep(1);
    }
}

void list_devices(void) {
    // We don't actually open a USB device here,
    // just getting our callback called so we can
    // list all the connected devices.
    usb_open(list_devices_callback);
}

void usage(void)
{
    fprintf(stderr,
/*           1234567890123456789012345678901234567890123456789012345678901234567890123456 */
            "usage: fastboot [ <option> ] <command>\n"
            "\n"
            "commands:\n"
            "  update <filename>                        reflash device from update.zip\n"
            "  flashall                                 flash boot + recovery + system\n"
            "  flash <partition> [ <filename> ]         write a file to a flash partition\n"
            "  erase <partition>                        erase a flash partition\n"
            "  getvar <variable>                        display a bootloader variable\n"
            "  boot <kernel> [ <ramdisk> ]              download and boot kernel\n"
            "  flash:raw boot <kernel> [ <ramdisk> ]    create bootimage and flash it\n"
            "  devices                                  list all connected devices\n"
            "  reboot                                   reboot device normally\n"
            "  reboot-bootloader                        reboot device into bootloader\n"
            "\n"
            "options:\n"
            "  -w                                       erase userdata and cache\n"
            "  -s <serial number>                       specify device serial number\n"
            "  -p <product>                             specify product name\n"
            "  -c <cmdline>                             override kernel commandline\n"
            "  -i <vendor id>                           specify a custom USB vendor id\n"
            "  -b <base_addr>                           specify a custom kernel base address\n"
        );
    exit(1);
}

void *load_bootable_image(const char *kernel, const char *ramdisk, 
                          unsigned *sz, const char *cmdline)
{
    void *kdata = 0, *rdata = 0;
    unsigned ksize = 0, rsize = 0;
    void *bdata;
    unsigned bsize;

    if(kernel == 0) {
        fprintf(stderr, "no image specified\n");
        return 0;
    }

    kdata = load_file(kernel, &ksize);
    if(kdata == 0) {
        fprintf(stderr, "cannot load '%s'\n", kernel);
        return 0;
    }
    
        /* is this actually a boot image? */
    if(!memcmp(kdata, BOOT_MAGIC, BOOT_MAGIC_SIZE)) {
        if(cmdline) bootimg_set_cmdline((boot_img_hdr*) kdata, cmdline);
        
        if(ramdisk) {
            fprintf(stderr, "cannot boot a boot.img *and* ramdisk\n");
            return 0;
        }
        
        *sz = ksize;
        return kdata;
    }

    if(ramdisk) {
        rdata = load_file(ramdisk, &rsize);
        if(rdata == 0) {
            fprintf(stderr,"cannot load '%s'\n", ramdisk);
            return  0;
        }
    }

    fprintf(stderr,"creating boot image...\n");
    bdata = mkbootimg(kdata, ksize, rdata, rsize, 0, 0, 2048, base_addr, &bsize);
    if(bdata == 0) {
        fprintf(stderr,"failed to create boot.img\n");
        return 0;
    }
    if(cmdline) bootimg_set_cmdline((boot_img_hdr*) bdata, cmdline);
    fprintf(stderr,"creating boot image - %d bytes\n", bsize);
    *sz = bsize;
    
    return bdata;
}

void *unzip_file(zipfile_t zip, const char *name, unsigned *sz)
{
    void *data;
    zipentry_t entry;
    unsigned datasz;
    
    entry = lookup_zipentry(zip, name);
    if (entry == NULL) {
        fprintf(stderr, "archive does not contain '%s'\n", name);
        return 0;
    }

    *sz = get_zipentry_size(entry);

    datasz = *sz * 1.001;
    data = malloc(datasz);

    if(data == 0) {
        fprintf(stderr, "failed to allocate %d bytes\n", *sz);
        return 0;
    }

    if (decompress_zipentry(entry, data, datasz)) {
        fprintf(stderr, "failed to unzip '%s' from archive\n", name);
        free(data);
        return 0;
    }

    return data;
}

static char *strip(char *s)
{
    int n;
    while(*s && isspace(*s)) s++;
    n = strlen(s);
    while(n-- > 0) {
        if(!isspace(s[n])) break;
        s[n] = 0;
    }
    return s;
}

#define MAX_OPTIONS 32
static int setup_requirement_line(char *name)
{
    char *val[MAX_OPTIONS];
    const char **out;
    unsigned n, count;
    char *x;
    int invert = 0;
    
    if (!strncmp(name, "reject ", 7)) {
        name += 7;
        invert = 1;
    } else if (!strncmp(name, "require ", 8)) {
        name += 8;
        invert = 0;
    }

    x = strchr(name, '=');
    if (x == 0) return 0;
    *x = 0;
    val[0] = x + 1;

    for(count = 1; count < MAX_OPTIONS; count++) {
        x = strchr(val[count - 1],'|');
        if (x == 0) break;
        *x = 0;
        val[count] = x + 1;
    }
    
    name = strip(name);
    for(n = 0; n < count; n++) val[n] = strip(val[n]);
    
    name = strip(name);
    if (name == 0) return -1;

        /* work around an unfortunate name mismatch */
    if (!strcmp(name,"board")) name = "product";

    out = malloc(sizeof(char*) * count);
    if (out == 0) return -1;

    for(n = 0; n < count; n++) {
        out[n] = strdup(strip(val[n]));
        if (out[n] == 0) return -1;
    }

    fb_queue_require(name, invert, n, out);
    return 0;
}

static void setup_requirements(char *data, unsigned sz)
{
    char *s;

    s = data;
    while (sz-- > 0) {
        if(*s == '\n') {
            *s++ = 0;
            if (setup_requirement_line(data)) {
                die("out of memory");
            }
            data = s;
        } else {
            s++;
        }
    }
}

void queue_info_dump(void)
{
    fb_queue_notice("--------------------------------------------");
    fb_queue_display("version-bootloader", "Bootloader Version...");
    fb_queue_display("version-baseband",   "Baseband Version.....");
    fb_queue_display("serialno",           "Serial Number........");
    fb_queue_notice("--------------------------------------------");
}

void do_update_signature(zipfile_t zip, char *fn)
{
    void *data;
    unsigned sz;
    data = unzip_file(zip, fn, &sz);
    if (data == 0) return;
    fb_queue_download("signature", data, sz);
    fb_queue_command("signature", "installing signature");
}

void do_update(char *fn)
{
    void *zdata;
    unsigned zsize;
    void *data;
    unsigned sz;
    zipfile_t zip;

    queue_info_dump();

    zdata = load_file(fn, &zsize);
    if (zdata == 0) die("failed to load '%s'", fn);

    zip = init_zipfile(zdata, zsize);
    if(zip == 0) die("failed to access zipdata in '%s'");

    data = unzip_file(zip, "android-info.txt", &sz);
    if (data == 0) {
        char *tmp;
            /* fallback for older zipfiles */
        data = unzip_file(zip, "android-product.txt", &sz);
        if ((data == 0) || (sz < 1)) {
            die("update package has no android-info.txt or android-product.txt");
        }
        tmp = malloc(sz + 128);
        if (tmp == 0) die("out of memory");
        sprintf(tmp,"board=%sversion-baseband=0.66.04.19\n",(char*)data);
        data = tmp;
        sz = strlen(tmp);
    }

    setup_requirements(data, sz);

    data = unzip_file(zip, "boot.img", &sz);
    if (data == 0) die("update package missing boot.img");
    do_update_signature(zip, "boot.sig");
    fb_queue_flash("boot", data, sz);

    data = unzip_file(zip, "recovery.img", &sz);
    if (data != 0) {
        do_update_signature(zip, "recovery.sig");
        fb_queue_flash("recovery", data, sz);
    }

    data = unzip_file(zip, "system.img", &sz);
    if (data == 0) die("update package missing system.img");
    do_update_signature(zip, "system.sig");
    fb_queue_flash("system", data, sz);
}

void do_send_signature(char *fn)
{
    void *data;
    unsigned sz;
    char *xtn;
	
    xtn = strrchr(fn, '.');
    if (!xtn) return;
    if (strcmp(xtn, ".img")) return;
	
    strcpy(xtn,".sig");
    data = load_file(fn, &sz);
    strcpy(xtn,".img");
    if (data == 0) return;
    fb_queue_download("signature", data, sz);
    fb_queue_command("signature", "installing signature");
}

void do_flashall(void)
{
    char *fname;
    void *data;
    unsigned sz;

    queue_info_dump();

    fname = find_item("info", product);
    if (fname == 0) die("cannot find android-info.txt");
    data = load_file(fname, &sz);
    if (data == 0) die("could not load android-info.txt");
    setup_requirements(data, sz);

    fname = find_item("boot", product);
    data = load_file(fname, &sz);
    if (data == 0) die("could not load boot.img");
    do_send_signature(fname);
    fb_queue_flash("boot", data, sz);

    fname = find_item("recovery", product);
    data = load_file(fname, &sz);
    if (data != 0) {
        do_send_signature(fname);
        fb_queue_flash("recovery", data, sz);
    }

    fname = find_item("system", product);
    data = load_file(fname, &sz);
    if (data == 0) die("could not load system.img");
    do_send_signature(fname);
    fb_queue_flash("system", data, sz);   
}

#define skip(n) do { argc -= (n); argv += (n); } while (0)
#define require(n) do { if (argc < (n)) usage(); } while (0)

int do_oem_command(int argc, char **argv)
{
    int i;
    char command[256];
    if (argc <= 1) return 0;
    
    command[0] = 0;
    while(1) {
        strcat(command,*argv);
        skip(1);
        if(argc == 0) break;
        strcat(command," ");
    }

    fb_queue_command(command,"");    
    return 0;
}

int main(int argc, char **argv)
{
    int wants_wipe = 0;
    int wants_reboot = 0;
    int wants_reboot_bootloader = 0;
    void *data;
    unsigned sz;

    skip(1);
    if (argc == 0) {
        usage();
        return 0;
    }

    if (!strcmp(*argv, "devices")) {
        list_devices();
        return 0;
    }

    while (argc > 0) {
        if(!strcmp(*argv, "-w")) {
            wants_wipe = 1;
            skip(1);
        } else if(!strcmp(*argv, "-b")) {
            require(2);
            base_addr = strtoul(argv[1], 0, 16);
            skip(2);
        } else if(!strcmp(*argv, "-s")) {
            require(2);
            serial = argv[1];
            skip(2);
        } else if(!strcmp(*argv, "-p")) {
            require(2);
            product = argv[1];
            skip(2);
        } else if(!strcmp(*argv, "-c")) {
            require(2);
            cmdline = argv[1];
            skip(2);
        } else if(!strcmp(*argv, "-i")) {
            char *endptr = NULL;
            unsigned long val;

            require(2);
            val = strtoul(argv[1], &endptr, 0);
            if (!endptr || *endptr != '\0' || (val & ~0xffff))
                die("invalid vendor id '%s'", argv[1]);
            vendor_id = (unsigned short)val;
            skip(2);
        } else if(!strcmp(*argv, "getvar")) {
            require(2);
            fb_queue_display(argv[1], argv[1]);
            skip(2);
        } else if(!strcmp(*argv, "erase")) {
            require(2);
            fb_queue_erase(argv[1]);
            skip(2);
        } else if(!strcmp(*argv, "signature")) {
            require(2);
            data = load_file(argv[1], &sz);
            if (data == 0) die("could not load '%s'", argv[1]);
            if (sz != 256) die("signature must be 256 bytes");
            fb_queue_download("signature", data, sz);
            fb_queue_command("signature", "installing signature");
            skip(2);
        } else if(!strcmp(*argv, "reboot")) {
            wants_reboot = 1;
            skip(1);
        } else if(!strcmp(*argv, "reboot-bootloader")) {
            wants_reboot_bootloader = 1;
            skip(1);
        } else if (!strcmp(*argv, "continue")) {
            fb_queue_command("continue", "resuming boot");
            skip(1);
        } else if(!strcmp(*argv, "boot")) {
            char *kname = 0;
            char *rname = 0;
            skip(1);
            if (argc > 0) {
                kname = argv[0];
                skip(1);
            }
            if (argc > 0) {
                rname = argv[0];
                skip(1);
            }
            data = load_bootable_image(kname, rname, &sz, cmdline);
            if (data == 0) return 1;
            fb_queue_download("boot.img", data, sz);
            fb_queue_command("boot", "booting");
        } else if(!strcmp(*argv, "flash")) {
            char *pname = argv[1];
            char *fname = 0;
            require(2);
            if (argc > 2) {
                fname = argv[2];
                skip(3);
            } else {
                fname = find_item(pname, product);
                skip(2);
            }
            if (fname == 0) die("cannot determine image filename for '%s'", pname);
            data = load_file(fname, &sz);
            if (data == 0) die("cannot load '%s'\n", fname);
            fb_queue_flash(pname, data, sz);
        } else if(!strcmp(*argv, "flash:raw")) {
            char *pname = argv[1];
            char *kname = argv[2];
            char *rname = 0;
            require(3);
            if(argc > 3) {
                rname = argv[3];
                skip(4);
            } else {
                skip(3);
            }
            data = load_bootable_image(kname, rname, &sz, cmdline);
            if (data == 0) die("cannot load bootable image");
            fb_queue_flash(pname, data, sz);
        } else if(!strcmp(*argv, "flashall")) {
            skip(1);
            do_flashall();
            wants_reboot = 1;
        } else if(!strcmp(*argv, "update")) {
            if (argc > 1) {
                do_update(argv[1]);
                skip(2);
            } else {
                do_update("update.zip");
                skip(1);
            }
            wants_reboot = 1;
        } else if(!strcmp(*argv, "oem")) {
            argc = do_oem_command(argc, argv);
        } else {
            usage();
        }
    }

    if (wants_wipe) {
        fb_queue_erase("userdata");
        fb_queue_erase("cache");
    }
    if (wants_reboot) {
        fb_queue_reboot();
    } else if (wants_reboot_bootloader) {
        fb_queue_command("reboot-bootloader", "rebooting into bootloader");
    }

    usb = open_device();

    fb_execute_queue(usb);
    return 0;
}<|MERGE_RESOLUTION|>--- conflicted
+++ resolved
@@ -149,14 +149,10 @@
     if(!(vendor_id && (info->dev_vendor == vendor_id)) &&
        (info->dev_vendor != 0x18d1) &&  // Google
        (info->dev_vendor != 0x0451) &&
-<<<<<<< HEAD
+       (info->dev_vendor != 0x0502) &&
        (info->dev_vendor != 0x22b8) &&  // Motorola
        (info->dev_vendor != 0x0bb4))    // HTC
             return -1;
-=======
-       (info->dev_vendor != 0x0502) &&
-       (info->dev_vendor != 0x0bb4)) return -1;
->>>>>>> e25ff1c6
     if(info->ifc_class != 0xff) return -1;
     if(info->ifc_subclass != 0x42) return -1;
     if(info->ifc_protocol != 0x03) return -1;
